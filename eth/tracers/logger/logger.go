// Copyright 2021 The go-ethereum Authors
// This file is part of the go-ethereum library.
//
// The go-ethereum library is free software: you can redistribute it and/or modify
// it under the terms of the GNU Lesser General Public License as published by
// the Free Software Foundation, either version 3 of the License, or
// (at your option) any later version.
//
// The go-ethereum library is distributed in the hope that it will be useful,
// but WITHOUT ANY WARRANTY; without even the implied warranty of
// MERCHANTABILITY or FITNESS FOR A PARTICULAR PURPOSE. See the
// GNU Lesser General Public License for more details.
//
// You should have received a copy of the GNU Lesser General Public License
// along with the go-ethereum library. If not, see <http://www.gnu.org/licenses/>.

package logger

import (
	"encoding/hex"
	"encoding/json"
	"fmt"
	"io"
	"math/big"
	"strings"
	"sync/atomic"

	"github.com/ethereum/go-ethereum/common"
	"github.com/ethereum/go-ethereum/common/hexutil"
	"github.com/ethereum/go-ethereum/common/math"
	"github.com/ethereum/go-ethereum/core/types"
	"github.com/ethereum/go-ethereum/core/vm"
	"github.com/ethereum/go-ethereum/params"
	"github.com/holiman/uint256"
)

// Storage represents a contract's storage.
type Storage map[common.Hash]common.Hash

// Copy duplicates the current storage.
func (s Storage) Copy() Storage {
	cpy := make(Storage, len(s))
	for key, value := range s {
		cpy[key] = value
	}
	return cpy
}

// Config are the configuration options for structured logger the EVM
type Config struct {
	EnableMemory     bool // enable memory capture
	DisableStack     bool // disable stack capture
	DisableStorage   bool // disable storage capture
	EnableReturnData bool // enable return data capture
	Debug            bool // print output during capture end
	Limit            int  // maximum length of output, but zero means unlimited
	// Chain overrides, can be used to execute a trace using future fork rules
	Overrides *params.ChainConfig `json:"overrides,omitempty"`
}

//go:generate go run github.com/fjl/gencodec -type StructLog -field-override structLogMarshaling -out gen_structlog.go

// StructLog is emitted to the EVM each cycle and lists information about the current internal state
// prior to the execution of the statement.
type StructLog struct {
	Pc            uint64                      `json:"pc"`
	Op            vm.OpCode                   `json:"op"`
	Gas           uint64                      `json:"gas"`
	GasCost       uint64                      `json:"gasCost"`
	Memory        []byte                      `json:"memory,omitempty"`
	MemorySize    int                         `json:"memSize"`
	Stack         []uint256.Int               `json:"stack"`
	ReturnData    []byte                      `json:"returnData,omitempty"`
	Storage       map[common.Hash]common.Hash `json:"-"`
	Depth         int                         `json:"depth"`
	RefundCounter uint64                      `json:"refund"`
	Err           error                       `json:"-"`
}

// overrides for gencodec
type structLogMarshaling struct {
	Gas         math.HexOrDecimal64
	GasCost     math.HexOrDecimal64
	Memory      hexutil.Bytes
	ReturnData  hexutil.Bytes
	OpName      string `json:"opName"`          // adds call to OpName() in MarshalJSON
	ErrorString string `json:"error,omitempty"` // adds call to ErrorString() in MarshalJSON
}

// OpName formats the operand name in a human-readable format.
func (s *StructLog) OpName() string {
	return s.Op.String()
}

// ErrorString formats the log's error as a string.
func (s *StructLog) ErrorString() string {
	if s.Err != nil {
		return s.Err.Error()
	}
	return ""
}

// StructLogger is an EVM state logger and implements EVMLogger.
//
// StructLogger can capture state based on the given Log configuration and also keeps
// a track record of modified storage which is used in reporting snapshots of the
// contract their storage.
type StructLogger struct {
	cfg Config
	env *vm.EVM

	storage  map[common.Address]Storage
	logs     []StructLog
	output   []byte
	err      error
	gasLimit uint64
	usedGas  uint64

<<<<<<< HEAD
	interrupt uint32 // Atomic flag to signal execution interruption
	reason    error  // Textual reason for the interruption
=======
	interrupt atomic.Bool // Atomic flag to signal execution interruption
	reason    error       // Textual reason for the interruption
>>>>>>> bed84606
}

// NewStructLogger returns a new logger
func NewStructLogger(cfg *Config) *StructLogger {
	logger := &StructLogger{
		storage: make(map[common.Address]Storage),
	}
	if cfg != nil {
		logger.cfg = *cfg
	}
	return logger
}

// Reset clears the data held by the logger.
func (l *StructLogger) Reset() {
	l.storage = make(map[common.Address]Storage)
	l.output = make([]byte, 0)
	l.logs = l.logs[:0]
	l.err = nil
}

// CaptureStart implements the EVMLogger interface to initialize the tracing operation.
func (l *StructLogger) CaptureStart(env *vm.EVM, from common.Address, to common.Address, create bool, input []byte, gas uint64, value *big.Int) {
	l.env = env
}

// CaptureState logs a new structured log message and pushes it out to the environment
//
// CaptureState also tracks SLOAD/SSTORE ops to track storage change.
func (l *StructLogger) CaptureState(pc uint64, op vm.OpCode, gas, cost uint64, scope *vm.ScopeContext, rData []byte, depth int, err error) {
	// If tracing was interrupted, set the error and stop
<<<<<<< HEAD
	if atomic.LoadUint32(&l.interrupt) > 0 {
		l.env.Cancel()
=======
	if l.interrupt.Load() {
>>>>>>> bed84606
		return
	}
	// check if already accumulated the specified number of logs
	if l.cfg.Limit != 0 && l.cfg.Limit <= len(l.logs) {
		return
	}

	memory := scope.Memory
	stack := scope.Stack
	contract := scope.Contract
	// Copy a snapshot of the current memory state to a new buffer
	var mem []byte
	if l.cfg.EnableMemory {
		mem = make([]byte, len(memory.Data()))
		copy(mem, memory.Data())
	}
	// Copy a snapshot of the current stack state to a new buffer
	var stck []uint256.Int
	if !l.cfg.DisableStack {
		stck = make([]uint256.Int, len(stack.Data()))
		for i, item := range stack.Data() {
			stck[i] = item
		}
	}
	stackData := stack.Data()
	stackLen := len(stackData)
	// Copy a snapshot of the current storage to a new container
	var storage Storage
	if !l.cfg.DisableStorage && (op == vm.SLOAD || op == vm.SSTORE) {
		// initialise new changed values storage container for this contract
		// if not present.
		if l.storage[contract.Address()] == nil {
			l.storage[contract.Address()] = make(Storage)
		}
		// capture SLOAD opcodes and record the read entry in the local storage
		if op == vm.SLOAD && stackLen >= 1 {
			var (
				address = common.Hash(stackData[stackLen-1].Bytes32())
				value   = l.env.StateDB.GetState(contract.Address(), address)
			)
			l.storage[contract.Address()][address] = value
			storage = l.storage[contract.Address()].Copy()
		} else if op == vm.SSTORE && stackLen >= 2 {
			// capture SSTORE opcodes and record the written entry in the local storage.
			var (
				value   = common.Hash(stackData[stackLen-2].Bytes32())
				address = common.Hash(stackData[stackLen-1].Bytes32())
			)
			l.storage[contract.Address()][address] = value
			storage = l.storage[contract.Address()].Copy()
		}
	}
	var rdata []byte
	if l.cfg.EnableReturnData {
		rdata = make([]byte, len(rData))
		copy(rdata, rData)
	}
	// create a new snapshot of the EVM.
	log := StructLog{pc, op, gas, cost, mem, memory.Len(), stck, rdata, storage, depth, l.env.StateDB.GetRefund(), err}
	l.logs = append(l.logs, log)
}

// CaptureFault implements the EVMLogger interface to trace an execution fault
// while running an opcode.
func (l *StructLogger) CaptureFault(pc uint64, op vm.OpCode, gas, cost uint64, scope *vm.ScopeContext, depth int, err error) {
}

// CaptureEnd is called after the call finishes to finalize the tracing.
func (l *StructLogger) CaptureEnd(output []byte, gasUsed uint64, err error) {
	l.output = output
	l.err = err
	if l.cfg.Debug {
		fmt.Printf("%#x\n", output)
		if err != nil {
			fmt.Printf(" error: %v\n", err)
		}
	}
}

func (l *StructLogger) CaptureEnter(typ vm.OpCode, from common.Address, to common.Address, input []byte, gas uint64, value *big.Int) {
}

func (l *StructLogger) CaptureExit(output []byte, gasUsed uint64, err error) {
}

func (l *StructLogger) GetResult() (json.RawMessage, error) {
	// Tracing aborted
	if l.reason != nil {
		return nil, l.reason
	}
	failed := l.err != nil
	returnData := common.CopyBytes(l.output)
	// Return data when successful and revert reason when reverted, otherwise empty.
	returnVal := fmt.Sprintf("%x", returnData)
	if failed && l.err != vm.ErrExecutionReverted {
		returnVal = ""
	}
	return json.Marshal(&ExecutionResult{
		Gas:         l.usedGas,
		Failed:      failed,
		ReturnValue: returnVal,
		StructLogs:  formatLogs(l.StructLogs()),
	})
}

// Stop terminates execution of the tracer at the first opportune moment.
func (l *StructLogger) Stop(err error) {
	l.reason = err
<<<<<<< HEAD
	atomic.StoreUint32(&l.interrupt, 1)
=======
	l.interrupt.Store(true)
>>>>>>> bed84606
}

func (l *StructLogger) CaptureTxStart(gasLimit uint64) {
	l.gasLimit = gasLimit
}

func (l *StructLogger) CaptureTxEnd(restGas uint64) {
	l.usedGas = l.gasLimit - restGas
}

// StructLogs returns the captured log entries.
func (l *StructLogger) StructLogs() []StructLog { return l.logs }

// Error returns the VM error captured by the trace.
func (l *StructLogger) Error() error { return l.err }

// Output returns the VM return value captured by the trace.
func (l *StructLogger) Output() []byte { return l.output }

// WriteTrace writes a formatted trace to the given writer
func WriteTrace(writer io.Writer, logs []StructLog) {
	for _, log := range logs {
		fmt.Fprintf(writer, "%-16spc=%08d gas=%v cost=%v", log.Op, log.Pc, log.Gas, log.GasCost)
		if log.Err != nil {
			fmt.Fprintf(writer, " ERROR: %v", log.Err)
		}
		fmt.Fprintln(writer)

		if len(log.Stack) > 0 {
			fmt.Fprintln(writer, "Stack:")
			for i := len(log.Stack) - 1; i >= 0; i-- {
				fmt.Fprintf(writer, "%08d  %s\n", len(log.Stack)-i-1, log.Stack[i].Hex())
			}
		}
		if len(log.Memory) > 0 {
			fmt.Fprintln(writer, "Memory:")
			fmt.Fprint(writer, hex.Dump(log.Memory))
		}
		if len(log.Storage) > 0 {
			fmt.Fprintln(writer, "Storage:")
			for h, item := range log.Storage {
				fmt.Fprintf(writer, "%x: %x\n", h, item)
			}
		}
		if len(log.ReturnData) > 0 {
			fmt.Fprintln(writer, "ReturnData:")
			fmt.Fprint(writer, hex.Dump(log.ReturnData))
		}
		fmt.Fprintln(writer)
	}
}

// WriteLogs writes vm logs in a readable format to the given writer
func WriteLogs(writer io.Writer, logs []*types.Log) {
	for _, log := range logs {
		fmt.Fprintf(writer, "LOG%d: %x bn=%d txi=%x\n", len(log.Topics), log.Address, log.BlockNumber, log.TxIndex)

		for i, topic := range log.Topics {
			fmt.Fprintf(writer, "%08d  %x\n", i, topic)
		}

		fmt.Fprint(writer, hex.Dump(log.Data))
		fmt.Fprintln(writer)
	}
}

type mdLogger struct {
	out io.Writer
	cfg *Config
	env *vm.EVM
}

// NewMarkdownLogger creates a logger which outputs information in a format adapted
// for human readability, and is also a valid markdown table
func NewMarkdownLogger(cfg *Config, writer io.Writer) *mdLogger {
	l := &mdLogger{out: writer, cfg: cfg}
	if l.cfg == nil {
		l.cfg = &Config{}
	}
	return l
}

func (t *mdLogger) CaptureStart(env *vm.EVM, from common.Address, to common.Address, create bool, input []byte, gas uint64, value *big.Int) {
	t.env = env
	if !create {
		fmt.Fprintf(t.out, "From: `%v`\nTo: `%v`\nData: `%#x`\nGas: `%d`\nValue `%v` wei\n",
			from.String(), to.String(),
			input, gas, value)
	} else {
		fmt.Fprintf(t.out, "From: `%v`\nCreate at: `%v`\nData: `%#x`\nGas: `%d`\nValue `%v` wei\n",
			from.String(), to.String(),
			input, gas, value)
	}

	fmt.Fprintf(t.out, `
|  Pc   |      Op     | Cost |   Stack   |   RStack  |  Refund |
|-------|-------------|------|-----------|-----------|---------|
`)
}

// CaptureState also tracks SLOAD/SSTORE ops to track storage change.
func (t *mdLogger) CaptureState(pc uint64, op vm.OpCode, gas, cost uint64, scope *vm.ScopeContext, rData []byte, depth int, err error) {
	stack := scope.Stack
	fmt.Fprintf(t.out, "| %4d  | %10v  |  %3d |", pc, op, cost)

	if !t.cfg.DisableStack {
		// format stack
		var a []string
		for _, elem := range stack.Data() {
			a = append(a, elem.Hex())
		}
		b := fmt.Sprintf("[%v]", strings.Join(a, ","))
		fmt.Fprintf(t.out, "%10v |", b)
	}
	fmt.Fprintf(t.out, "%10v |", t.env.StateDB.GetRefund())
	fmt.Fprintln(t.out, "")
	if err != nil {
		fmt.Fprintf(t.out, "Error: %v\n", err)
	}
}

func (t *mdLogger) CaptureFault(pc uint64, op vm.OpCode, gas, cost uint64, scope *vm.ScopeContext, depth int, err error) {
	fmt.Fprintf(t.out, "\nError: at pc=%d, op=%v: %v\n", pc, op, err)
}

func (t *mdLogger) CaptureEnd(output []byte, gasUsed uint64, err error) {
<<<<<<< HEAD
	fmt.Fprintf(t.out, "\nOutput: `0x%x`\nConsumed gas: `%d`\nError: `%v`\n",
=======
	fmt.Fprintf(t.out, "\nOutput: `%#x`\nConsumed gas: `%d`\nError: `%v`\n",
>>>>>>> bed84606
		output, gasUsed, err)
}

func (t *mdLogger) CaptureEnter(typ vm.OpCode, from common.Address, to common.Address, input []byte, gas uint64, value *big.Int) {
}

func (t *mdLogger) CaptureExit(output []byte, gasUsed uint64, err error) {}

func (*mdLogger) CaptureTxStart(gasLimit uint64) {}

func (*mdLogger) CaptureTxEnd(restGas uint64) {}

// ExecutionResult groups all structured logs emitted by the EVM
// while replaying a transaction in debug mode as well as transaction
// execution status, the amount of gas used and the return value
type ExecutionResult struct {
	Gas         uint64         `json:"gas"`
	Failed      bool           `json:"failed"`
	ReturnValue string         `json:"returnValue"`
	StructLogs  []StructLogRes `json:"structLogs"`
}

// StructLogRes stores a structured log emitted by the EVM while replaying a
// transaction in debug mode
type StructLogRes struct {
	Pc            uint64             `json:"pc"`
	Op            string             `json:"op"`
	Gas           uint64             `json:"gas"`
	GasCost       uint64             `json:"gasCost"`
	Depth         int                `json:"depth"`
	Error         string             `json:"error,omitempty"`
	Stack         *[]string          `json:"stack,omitempty"`
<<<<<<< HEAD
=======
	ReturnData    string             `json:"returnData,omitempty"`
>>>>>>> bed84606
	Memory        *[]string          `json:"memory,omitempty"`
	Storage       *map[string]string `json:"storage,omitempty"`
	RefundCounter uint64             `json:"refund,omitempty"`
}

// formatLogs formats EVM returned structured logs for json output
func formatLogs(logs []StructLog) []StructLogRes {
	formatted := make([]StructLogRes, len(logs))
	for index, trace := range logs {
		formatted[index] = StructLogRes{
			Pc:            trace.Pc,
			Op:            trace.Op.String(),
			Gas:           trace.Gas,
			GasCost:       trace.GasCost,
			Depth:         trace.Depth,
			Error:         trace.ErrorString(),
			RefundCounter: trace.RefundCounter,
		}
		if trace.Stack != nil {
			stack := make([]string, len(trace.Stack))
			for i, stackValue := range trace.Stack {
				stack[i] = stackValue.Hex()
			}
			formatted[index].Stack = &stack
		}
<<<<<<< HEAD
=======
		if trace.ReturnData != nil && len(trace.ReturnData) > 0 {
			formatted[index].ReturnData = hexutil.Bytes(trace.ReturnData).String()
		}
>>>>>>> bed84606
		if trace.Memory != nil {
			memory := make([]string, 0, (len(trace.Memory)+31)/32)
			for i := 0; i+32 <= len(trace.Memory); i += 32 {
				memory = append(memory, fmt.Sprintf("%x", trace.Memory[i:i+32]))
			}
			formatted[index].Memory = &memory
		}
		if trace.Storage != nil {
			storage := make(map[string]string)
			for i, storageValue := range trace.Storage {
				storage[fmt.Sprintf("%x", i)] = fmt.Sprintf("%x", storageValue)
			}
			formatted[index].Storage = &storage
		}
	}
	return formatted
}<|MERGE_RESOLUTION|>--- conflicted
+++ resolved
@@ -116,13 +116,8 @@
 	gasLimit uint64
 	usedGas  uint64
 
-<<<<<<< HEAD
-	interrupt uint32 // Atomic flag to signal execution interruption
-	reason    error  // Textual reason for the interruption
-=======
 	interrupt atomic.Bool // Atomic flag to signal execution interruption
 	reason    error       // Textual reason for the interruption
->>>>>>> bed84606
 }
 
 // NewStructLogger returns a new logger
@@ -154,12 +149,7 @@
 // CaptureState also tracks SLOAD/SSTORE ops to track storage change.
 func (l *StructLogger) CaptureState(pc uint64, op vm.OpCode, gas, cost uint64, scope *vm.ScopeContext, rData []byte, depth int, err error) {
 	// If tracing was interrupted, set the error and stop
-<<<<<<< HEAD
-	if atomic.LoadUint32(&l.interrupt) > 0 {
-		l.env.Cancel()
-=======
 	if l.interrupt.Load() {
->>>>>>> bed84606
 		return
 	}
 	// check if already accumulated the specified number of logs
@@ -268,11 +258,7 @@
 // Stop terminates execution of the tracer at the first opportune moment.
 func (l *StructLogger) Stop(err error) {
 	l.reason = err
-<<<<<<< HEAD
-	atomic.StoreUint32(&l.interrupt, 1)
-=======
 	l.interrupt.Store(true)
->>>>>>> bed84606
 }
 
 func (l *StructLogger) CaptureTxStart(gasLimit uint64) {
@@ -399,11 +385,7 @@
 }
 
 func (t *mdLogger) CaptureEnd(output []byte, gasUsed uint64, err error) {
-<<<<<<< HEAD
-	fmt.Fprintf(t.out, "\nOutput: `0x%x`\nConsumed gas: `%d`\nError: `%v`\n",
-=======
 	fmt.Fprintf(t.out, "\nOutput: `%#x`\nConsumed gas: `%d`\nError: `%v`\n",
->>>>>>> bed84606
 		output, gasUsed, err)
 }
 
@@ -436,10 +418,7 @@
 	Depth         int                `json:"depth"`
 	Error         string             `json:"error,omitempty"`
 	Stack         *[]string          `json:"stack,omitempty"`
-<<<<<<< HEAD
-=======
 	ReturnData    string             `json:"returnData,omitempty"`
->>>>>>> bed84606
 	Memory        *[]string          `json:"memory,omitempty"`
 	Storage       *map[string]string `json:"storage,omitempty"`
 	RefundCounter uint64             `json:"refund,omitempty"`
@@ -465,12 +444,9 @@
 			}
 			formatted[index].Stack = &stack
 		}
-<<<<<<< HEAD
-=======
 		if trace.ReturnData != nil && len(trace.ReturnData) > 0 {
 			formatted[index].ReturnData = hexutil.Bytes(trace.ReturnData).String()
 		}
->>>>>>> bed84606
 		if trace.Memory != nil {
 			memory := make([]string, 0, (len(trace.Memory)+31)/32)
 			for i := 0; i+32 <= len(trace.Memory); i += 32 {
