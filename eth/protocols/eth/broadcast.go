// Copyright 2020 The go-ethereum Authors
// This file is part of the go-ethereum library.
//
// The go-ethereum library is free software: you can redistribute it and/or modify
// it under the terms of the GNU Lesser General Public License as published by
// the Free Software Foundation, either version 3 of the License, or
// (at your option) any later version.
//
// The go-ethereum library is distributed in the hope that it will be useful,
// but WITHOUT ANY WARRANTY; without even the implied warranty of
// MERCHANTABILITY or FITNESS FOR A PARTICULAR PURPOSE. See the
// GNU Lesser General Public License for more details.
//
// You should have received a copy of the GNU Lesser General Public License
// along with the go-ethereum library. If not, see <http://www.gnu.org/licenses/>.

package eth

import (
	"math/big"

	"github.com/ethereum/go-ethereum/common"
	"github.com/ethereum/go-ethereum/common/gopool"
	"github.com/ethereum/go-ethereum/core/types"
)

const (
	// This is the target size for the packs of transactions or announcements. A
	// pack can get larger than this if a single transactions exceeds this size.
	maxTxPacketSize = 100 * 1024
)

// blockPropagation is a block propagation event, waiting for its turn in the
// broadcast queue.
type blockPropagation struct {
	block *types.Block
	td    *big.Int
}

// broadcastBlocks is a write loop that multiplexes blocks and block announcements
// to the remote peer. The goal is to have an async writer that does not lock up
// node internals and at the same time rate limits queued data.
func (p *Peer) broadcastBlocks() {
	for {
		select {
		case prop := <-p.queuedBlocks:
			if err := p.SendNewBlock(prop.block, prop.td); err != nil {
				return
			}
			p.Log().Trace("Propagated block", "number", prop.block.Number(), "hash", prop.block.Hash(), "td", prop.td)

		case block := <-p.queuedBlockAnns:
			if err := p.SendNewBlockHashes([]common.Hash{block.Hash()}, []uint64{block.NumberU64()}); err != nil {
				return
			}
			p.Log().Trace("Announced block", "number", block.Number(), "hash", block.Hash())

		case <-p.term:
			return
		}
	}
}

// broadcastTransactions is a write loop that schedules transaction broadcasts
// to the remote peer. The goal is to have an async writer that does not lock up
// node internals and at the same time rate limits queued data.
func (p *Peer) broadcastTransactions() {
	var (
		queue  []common.Hash         // Queue of hashes to broadcast as full transactions
		done   chan struct{}         // Non-nil if background broadcaster is running
		fail   = make(chan error, 1) // Channel used to receive network error
		failed bool                  // Flag whether a send failed, discard everything onward
	)
	for {
		// If there's no in-flight broadcast running, check if a new one is needed
		if done == nil && len(queue) > 0 {
			// Pile transaction until we reach our allowed network limit
			var (
				hashesCount uint64
				txs         []*types.Transaction
				size        common.StorageSize
			)
			for i := 0; i < len(queue) && size < maxTxPacketSize; i++ {
				if tx := p.txpool.Get(queue[i]); tx != nil {
					txs = append(txs, tx)
					size += common.StorageSize(tx.Size())
				}
				hashesCount++
			}
			queue = queue[:copy(queue, queue[hashesCount:])]

			// If there's anything available to transfer, fire up an async writer
			if len(txs) > 0 {
				done = make(chan struct{})
				go func() {
					if err := p.SendTransactions(txs); err != nil {
						fail <- err
						return
					}
					close(done)
					p.Log().Trace("Sent transactions", "count", len(txs))
				}()
			}
		}
		// Transfer goroutine may or may not have been started, listen for events
		select {
		case hashes := <-p.txBroadcast:
			// If the connection failed, discard all transaction events
			if failed {
				continue
			}
			// New batch of transactions to be broadcast, queue them (with cap)
			queue = append(queue, hashes...)
			if len(queue) > maxQueuedTxs {
				// Fancy copy and resize to ensure buffer doesn't grow indefinitely
				queue = queue[:copy(queue, queue[len(queue)-maxQueuedTxs:])]
			}

		case <-done:
			done = nil

		case <-fail:
			failed = true

		case <-p.txTerm:
			return

		case <-p.term:
			return
		}
	}
}

// announceTransactions is a write loop that schedules transaction broadcasts
// to the remote peer. The goal is to have an async writer that does not lock up
// node internals and at the same time rate limits queued data.
func (p *Peer) announceTransactions() {
	var (
		queue  []common.Hash         // Queue of hashes to announce as transaction stubs
		done   chan struct{}         // Non-nil if background announcer is running
		fail   = make(chan error, 1) // Channel used to receive network error
		failed bool                  // Flag whether a send failed, discard everything onward
	)
	for {
		// If there's no in-flight announce running, check if a new one is needed
		if done == nil && len(queue) > 0 {
			// Pile transaction hashes until we reach our allowed network limit
			var (
				count        int
				pending      []common.Hash
				pendingTypes []byte
				pendingSizes []uint32
				size         common.StorageSize
			)
			for count = 0; count < len(queue) && size < maxTxPacketSize; count++ {
				if tx := p.txpool.Get(queue[count]); tx != nil {
					pending = append(pending, queue[count])
					pendingTypes = append(pendingTypes, tx.Type())
					pendingSizes = append(pendingSizes, uint32(tx.Size()))
					size += common.HashLength
				}
			}
			// Shift and trim queue
			queue = queue[:copy(queue, queue[count:])]

			// If there's anything available to transfer, fire up an async writer
			if len(pending) > 0 {
				done = make(chan struct{})
<<<<<<< HEAD
				gopool.Submit(func() {
					if p.version >= ETH68 {
						if err := p.sendPooledTransactionHashes68(pending, pendingTypes, pendingSizes); err != nil {
							fail <- err
							return
						}
					} else {
						if err := p.sendPooledTransactionHashes66(pending); err != nil {
							fail <- err
							return
						}
=======
				go func() {
					if err := p.sendPooledTransactionHashes(pending, pendingTypes, pendingSizes); err != nil {
						fail <- err
						return
>>>>>>> 2bd6bd01
					}
					close(done)
					//p.Log().Trace("Sent transaction announcements", "count", len(pending))
				})
			}
		}
		// Transfer goroutine may or may not have been started, listen for events
		select {
		case hashes := <-p.txAnnounce:
			// If the connection failed, discard all transaction events
			if failed {
				continue
			}
			// New batch of transactions to be broadcast, queue them (with cap)
			queue = append(queue, hashes...)
			if len(queue) > maxQueuedTxAnns {
				// Fancy copy and resize to ensure buffer doesn't grow indefinitely
				queue = queue[:copy(queue, queue[len(queue)-maxQueuedTxAnns:])]
			}

		case <-done:
			done = nil

		case <-fail:
			failed = true

		case <-p.txTerm:
			return

		case <-p.term:
			return
		}
	}
}<|MERGE_RESOLUTION|>--- conflicted
+++ resolved
@@ -166,24 +166,10 @@
 			// If there's anything available to transfer, fire up an async writer
 			if len(pending) > 0 {
 				done = make(chan struct{})
-<<<<<<< HEAD
 				gopool.Submit(func() {
-					if p.version >= ETH68 {
-						if err := p.sendPooledTransactionHashes68(pending, pendingTypes, pendingSizes); err != nil {
-							fail <- err
-							return
-						}
-					} else {
-						if err := p.sendPooledTransactionHashes66(pending); err != nil {
-							fail <- err
-							return
-						}
-=======
-				go func() {
 					if err := p.sendPooledTransactionHashes(pending, pendingTypes, pendingSizes); err != nil {
 						fail <- err
 						return
->>>>>>> 2bd6bd01
 					}
 					close(done)
 					//p.Log().Trace("Sent transaction announcements", "count", len(pending))
