// Copyright 2014 The go-ethereum Authors
// This file is part of the go-ethereum library.
//
// The go-ethereum library is free software: you can redistribute it and/or modify
// it under the terms of the GNU Lesser General Public License as published by
// the Free Software Foundation, either version 3 of the License, or
// (at your option) any later version.
//
// The go-ethereum library is distributed in the hope that it will be useful,
// but WITHOUT ANY WARRANTY; without even the implied warranty of
// MERCHANTABILITY or FITNESS FOR A PARTICULAR PURPOSE. See the
// GNU Lesser General Public License for more details.
//
// You should have received a copy of the GNU Lesser General Public License
// along with the go-ethereum library. If not, see <http://www.gnu.org/licenses/>.

// Package core implements the Ethereum consensus protocol.
package core

import (
	"errors"
	"fmt"
	"io"
	"math/big"
	"runtime"
	"sort"
	"sync"
	"sync/atomic"
	"time"

	"golang.org/x/crypto/sha3"

	mapset "github.com/deckarep/golang-set/v2"
	"github.com/ethereum/go-ethereum/core/blockarchiver"
	exlru "github.com/hashicorp/golang-lru"

	"golang.org/x/exp/slices"

	"github.com/ethereum/go-ethereum/common"
	"github.com/ethereum/go-ethereum/common/lru"
	"github.com/ethereum/go-ethereum/common/mclock"
	"github.com/ethereum/go-ethereum/common/prque"
	"github.com/ethereum/go-ethereum/consensus"
	"github.com/ethereum/go-ethereum/consensus/misc/eip4844"
	"github.com/ethereum/go-ethereum/core/monitor"
	"github.com/ethereum/go-ethereum/core/rawdb"
	"github.com/ethereum/go-ethereum/core/state"
	"github.com/ethereum/go-ethereum/core/state/snapshot"
	"github.com/ethereum/go-ethereum/core/systemcontracts"
	"github.com/ethereum/go-ethereum/core/types"
	"github.com/ethereum/go-ethereum/core/vm"
	"github.com/ethereum/go-ethereum/ethdb"
	"github.com/ethereum/go-ethereum/event"
	"github.com/ethereum/go-ethereum/internal/syncx"
	"github.com/ethereum/go-ethereum/internal/version"
	"github.com/ethereum/go-ethereum/log"
	"github.com/ethereum/go-ethereum/metrics"
	"github.com/ethereum/go-ethereum/params"
	"github.com/ethereum/go-ethereum/rlp"
	"github.com/ethereum/go-ethereum/triedb"
	"github.com/ethereum/go-ethereum/triedb/hashdb"
	"github.com/ethereum/go-ethereum/triedb/pathdb"
)

var (
	badBlockRecords      = mapset.NewSet[common.Hash]()
	badBlockRecordslimit = 1000
	badBlockGauge        = metrics.NewRegisteredGauge("chain/insert/badBlock", nil)

	headBlockGauge     = metrics.NewRegisteredGauge("chain/head/block", nil)
	headHeaderGauge    = metrics.NewRegisteredGauge("chain/head/header", nil)
	headFastBlockGauge = metrics.NewRegisteredGauge("chain/head/receipt", nil)

	justifiedBlockGauge = metrics.NewRegisteredGauge("chain/head/justified", nil)
	finalizedBlockGauge = metrics.NewRegisteredGauge("chain/head/finalized", nil)

	blockInsertMgaspsGauge = metrics.NewRegisteredGauge("chain/insert/mgasps", nil)

	chainInfoGauge = metrics.NewRegisteredGaugeInfo("chain/info", nil)

	accountReadTimer   = metrics.NewRegisteredTimer("chain/account/reads", nil)
	accountHashTimer   = metrics.NewRegisteredTimer("chain/account/hashes", nil)
	accountUpdateTimer = metrics.NewRegisteredTimer("chain/account/updates", nil)
	accountCommitTimer = metrics.NewRegisteredTimer("chain/account/commits", nil)

	storageReadTimer   = metrics.NewRegisteredTimer("chain/storage/reads", nil)
	storageHashTimer   = metrics.NewRegisteredTimer("chain/storage/hashes", nil)
	storageUpdateTimer = metrics.NewRegisteredTimer("chain/storage/updates", nil)
	storageCommitTimer = metrics.NewRegisteredTimer("chain/storage/commits", nil)

	snapshotAccountReadTimer = metrics.NewRegisteredTimer("chain/snapshot/account/reads", nil)
	snapshotStorageReadTimer = metrics.NewRegisteredTimer("chain/snapshot/storage/reads", nil)
	snapshotCommitTimer      = metrics.NewRegisteredTimer("chain/snapshot/commits", nil)

	triedbCommitTimer = metrics.NewRegisteredTimer("chain/triedb/commits", nil)

	blockInsertTimer     = metrics.NewRegisteredTimer("chain/inserts", nil)
	blockValidationTimer = metrics.NewRegisteredTimer("chain/validation", nil)
	blockExecutionTimer  = metrics.NewRegisteredTimer("chain/execution", nil)
	blockWriteTimer      = metrics.NewRegisteredTimer("chain/write", nil)

	blockReorgMeter     = metrics.NewRegisteredMeter("chain/reorg/executes", nil)
	blockReorgAddMeter  = metrics.NewRegisteredMeter("chain/reorg/add", nil)
	blockReorgDropMeter = metrics.NewRegisteredMeter("chain/reorg/drop", nil)

	errStateRootVerificationFailed = errors.New("state root verification failed")
	errInsertionInterrupted        = errors.New("insertion is interrupted")
	errChainStopped                = errors.New("blockchain is stopped")
	errInvalidOldChain             = errors.New("invalid old chain")
	errInvalidNewChain             = errors.New("invalid new chain")
)

const (
	bodyCacheLimit      = 256
	blockCacheLimit     = 256
	diffLayerCacheLimit = 1024
	receiptsCacheLimit  = 10000
	sidecarsCacheLimit  = 1024
	txLookupCacheLimit  = 1024
	maxBadBlockLimit    = 16
	maxFutureBlocks     = 256
	maxTimeFutureBlocks = 30
	TriesInMemory       = 128
	maxBeyondBlocks     = 2048
	prefetchTxNumber    = 100

	diffLayerFreezerRecheckInterval = 3 * time.Second
	maxDiffForkDist                 = 11 // Maximum allowed backward distance from the chain head

	rewindBadBlockInterval = 1 * time.Second

	// BlockChainVersion ensures that an incompatible database forces a resync from scratch.
	//
	// Changelog:
	//
	// - Version 4
	//   The following incompatible database changes were added:
	//   * the `BlockNumber`, `TxHash`, `TxIndex`, `BlockHash` and `Index` fields of log are deleted
	//   * the `Bloom` field of receipt is deleted
	//   * the `BlockIndex` and `TxIndex` fields of txlookup are deleted
	// - Version 5
	//  The following incompatible database changes were added:
	//    * the `TxHash`, `GasCost`, and `ContractAddress` fields are no longer stored for a receipt
	//    * the `TxHash`, `GasCost`, and `ContractAddress` fields are computed by looking up the
	//      receipts' corresponding block
	// - Version 6
	//  The following incompatible database changes were added:
	//    * Transaction lookup information stores the corresponding block number instead of block hash
	// - Version 7
	//  The following incompatible database changes were added:
	//    * Use freezer as the ancient database to maintain all ancient data
	// - Version 8
	//  The following incompatible database changes were added:
	//    * New scheme for contract code in order to separate the codes and trie nodes
	BlockChainVersion uint64 = 8
)

// CacheConfig contains the configuration values for the trie database
// and state snapshot these are resident in a blockchain.
type CacheConfig struct {
	TrieCleanLimit      int           // Memory allowance (MB) to use for caching trie nodes in memory
	TrieCleanNoPrefetch bool          // Whether to disable heuristic state prefetching for followup blocks
	TrieDirtyLimit      int           // Memory limit (MB) at which to start flushing dirty trie nodes to disk
	TrieDirtyDisabled   bool          // Whether to disable trie write caching and GC altogether (archive node)
	TrieTimeLimit       time.Duration // Time limit after which to flush the current in-memory trie to disk
	SnapshotLimit       int           // Memory allowance (MB) to use for caching snapshot entries in memory
	Preimages           bool          // Whether to store preimage of trie key to the disk
	TriesInMemory       uint64        // How many tries keeps in memory
	NoTries             bool          // Insecure settings. Do not have any tries in databases if enabled.
	StateHistory        uint64        // Number of blocks from head whose state histories are reserved.
	StateScheme         string        // Scheme used to store ethereum states and merkle tree nodes on top
	PathSyncFlush       bool          // Whether sync flush the trienodebuffer of pathdb to disk.
	JournalFilePath     string
	JournalFile         bool

	SnapshotNoBuild bool // Whether the background generation is allowed
	SnapshotWait    bool // Wait for snapshot construction on startup. TODO(karalabe): This is a dirty hack for testing, nuke it
}

// triedbConfig derives the configures for trie database.
func (c *CacheConfig) triedbConfig() *triedb.Config {
	config := &triedb.Config{
		Cache:     c.TrieCleanLimit,
		Preimages: c.Preimages,
		NoTries:   c.NoTries,
	}
	if c.StateScheme == rawdb.HashScheme {
		config.HashDB = &hashdb.Config{
			CleanCacheSize: c.TrieCleanLimit * 1024 * 1024,
		}
	}
	if c.StateScheme == rawdb.PathScheme {
		config.PathDB = &pathdb.Config{
			SyncFlush:       c.PathSyncFlush,
			StateHistory:    c.StateHistory,
			CleanCacheSize:  c.TrieCleanLimit * 1024 * 1024,
			DirtyCacheSize:  c.TrieDirtyLimit * 1024 * 1024,
			JournalFilePath: c.JournalFilePath,
			JournalFile:     c.JournalFile,
		}
	}
	return config
}

// defaultCacheConfig are the default caching values if none are specified by the
// user (also used during testing).
var defaultCacheConfig = &CacheConfig{
	TrieCleanLimit: 256,
	TrieDirtyLimit: 256,
	TrieTimeLimit:  5 * time.Minute,
	SnapshotLimit:  256,
	TriesInMemory:  128,
	SnapshotWait:   true,
	StateScheme:    rawdb.HashScheme,
}

// DefaultCacheConfigWithScheme returns a deep copied default cache config with
// a provided trie node scheme.
func DefaultCacheConfigWithScheme(scheme string) *CacheConfig {
	config := *defaultCacheConfig
	config.StateScheme = scheme
	return &config
}

type BlockChainOption func(*BlockChain) (*BlockChain, error)

// txLookup is wrapper over transaction lookup along with the corresponding
// transaction object.

type txLookup struct {
	lookup      *rawdb.LegacyTxLookupEntry
	transaction *types.Transaction
}

// BlockChain represents the canonical chain given a database with a genesis
// block. The Blockchain manages chain imports, reverts, chain reorganisations.
//
// Importing blocks in to the block chain happens according to the set of rules
// defined by the two stage Validator. Processing of blocks is done using the
// Processor which processes the included transaction. The validation of the state
// is done in the second part of the Validator. Failing results in aborting of
// the import.
//
// The BlockChain also helps in returning blocks from **any** chain included
// in the database as well as blocks that represents the canonical chain. It's
// important to note that GetBlock can return any block and does not need to be
// included in the canonical one where as GetBlockByNumber always represents the
// canonical chain.
type BlockChain struct {
	chainConfig *params.ChainConfig // Chain & network configuration
	cacheConfig *CacheConfig        // Cache configuration for pruning

	db            ethdb.Database                   // Low level persistent database to store final content in
	snaps         *snapshot.Tree                   // Snapshot tree for fast trie leaf access
	triegc        *prque.Prque[int64, common.Hash] // Priority queue mapping block numbers to tries to gc
	gcproc        time.Duration                    // Accumulates canonical block processing for trie dumping
	commitLock    sync.Mutex                       // CommitLock is used to protect above field from being modified concurrently
	lastWrite     uint64                           // Last block when the state was flushed
	flushInterval atomic.Int64                     // Time interval (processing time) after which to flush a state
	triedb        *triedb.Database                 // The database handler for maintaining trie nodes.
	stateCache    state.Database                   // State database to reuse between imports (contains state cache)
	triesInMemory uint64
	txIndexer     *txIndexer // Transaction indexer, might be nil if not enabled

	hc                       *HeaderChain
	rmLogsFeed               event.Feed
	chainFeed                event.Feed
	chainSideFeed            event.Feed
	chainHeadFeed            event.Feed
	chainBlockFeed           event.Feed
	logsFeed                 event.Feed
	blockProcFeed            event.Feed
	finalizedHeaderFeed      event.Feed
	highestVerifiedBlockFeed event.Feed
	scope                    event.SubscriptionScope
	genesisBlock             *types.Block

	// This mutex synchronizes chain write operations.
	// Readers don't need to take it, they can just read the database.
	chainmu *syncx.ClosableMutex

	highestVerifiedHeader atomic.Pointer[types.Header]
	highestVerifiedBlock  atomic.Pointer[types.Header]
	currentBlock          atomic.Pointer[types.Header] // Current head of the chain
	currentSnapBlock      atomic.Pointer[types.Header] // Current head of snap-sync
	currentFinalBlock     atomic.Pointer[types.Header] // Latest (consensus) finalized block
	chasingHead           atomic.Pointer[types.Header]

	bodyCache     *lru.Cache[common.Hash, *types.Body]
	bodyRLPCache  *lru.Cache[common.Hash, rlp.RawValue]
	receiptsCache *lru.Cache[common.Hash, []*types.Receipt]
	blockCache    *lru.Cache[common.Hash, *types.Block]
	txLookupCache *lru.Cache[common.Hash, txLookup]
	sidecarsCache *lru.Cache[common.Hash, types.BlobSidecars]

	// future blocks are blocks added for later processing
	futureBlocks *lru.Cache[common.Hash, *types.Block]
	// Cache for the blocks that failed to pass MPT root verification
	badBlockCache *lru.Cache[common.Hash, time.Time]

	// trusted diff layers
	diffLayerCache             *exlru.Cache                          // Cache for the diffLayers
	diffLayerChanCache         *exlru.Cache                          // Cache for the difflayer channel
	diffQueue                  *prque.Prque[int64, *types.DiffLayer] // A Priority queue to store recent diff layer
	diffQueueBuffer            chan *types.DiffLayer
	diffLayerFreezerBlockLimit uint64

	wg            sync.WaitGroup
	dbWg          sync.WaitGroup
	quit          chan struct{} // shutdown signal, closed in Stop.
	stopping      atomic.Bool   // false if chain is running, true when stopped
	procInterrupt atomic.Bool   // interrupt signaler for block processing

	engine     consensus.Engine
	prefetcher Prefetcher
	validator  Validator // Block and state validator interface
	processor  Processor // Block transaction processor interface
	forker     *ForkChoice
	vmConfig   vm.Config
	pipeCommit bool

	// monitor
	doubleSignMonitor *monitor.DoubleSignMonitor

	// block archiver service for fetching blocks from blob hub, and it will access the bodyCache, hc.headerCache
	blockArchiverConfig  *blockarchiver.BlockArchiverConfig
	blockArchiverService blockarchiver.BlockArchiver
}

// NewBlockChain returns a fully initialised block chain using information
// available in the database. It initialises the default Ethereum Validator and
// Processor.
func NewBlockChain(db ethdb.Database, cacheConfig *CacheConfig, genesis *Genesis, overrides *ChainOverrides, engine consensus.Engine,
	vmConfig vm.Config, shouldPreserve func(block *types.Header) bool, txLookupLimit *uint64,
	options ...BlockChainOption) (*BlockChain, error) {
	if cacheConfig == nil {
		cacheConfig = defaultCacheConfig
	}
	if cacheConfig.StateScheme == rawdb.HashScheme && cacheConfig.TriesInMemory != 128 {
		log.Warn("TriesInMemory isn't the default value (128), you need specify the same TriesInMemory when pruning data",
			"triesInMemory", cacheConfig.TriesInMemory, "scheme", cacheConfig.StateScheme)
	}

	diffLayerCache, _ := exlru.New(diffLayerCacheLimit)
	diffLayerChanCache, _ := exlru.New(diffLayerCacheLimit)

	// Open trie database with provided config
	triedb := triedb.NewDatabase(db, cacheConfig.triedbConfig())

	// Setup the genesis block, commit the provided genesis specification
	// to database if the genesis block is not present yet, or load the
	// stored one from database.
	chainConfig, genesisHash, genesisErr := SetupGenesisBlockWithOverride(db, triedb, genesis, overrides)
	if _, ok := genesisErr.(*params.ConfigCompatError); genesisErr != nil && !ok {
		return nil, genesisErr
	}
	systemcontracts.GenesisHash = genesisHash
	log.Info("Initialised chain configuration", "config", chainConfig)
	// Description of chainConfig is empty now
	/*
		log.Info("")
		log.Info(strings.Repeat("-", 153))
		for _, line := range strings.Split(chainConfig.Description(), "\n") {
			log.Info(line)
		}
		log.Info(strings.Repeat("-", 153))
		log.Info("")
	*/

	bc := &BlockChain{
		chainConfig:        chainConfig,
		cacheConfig:        cacheConfig,
		db:                 db,
		triedb:             triedb,
		triegc:             prque.New[int64, common.Hash](nil),
		quit:               make(chan struct{}),
		triesInMemory:      cacheConfig.TriesInMemory,
		chainmu:            syncx.NewClosableMutex(),
		bodyRLPCache:       lru.NewCache[common.Hash, rlp.RawValue](bodyCacheLimit),
		blockCache:         lru.NewCache[common.Hash, *types.Block](blockCacheLimit),
		receiptsCache:      lru.NewCache[common.Hash, []*types.Receipt](receiptsCacheLimit),
		sidecarsCache:      lru.NewCache[common.Hash, types.BlobSidecars](sidecarsCacheLimit),
		txLookupCache:      lru.NewCache[common.Hash, txLookup](txLookupCacheLimit),
		futureBlocks:       lru.NewCache[common.Hash, *types.Block](maxFutureBlocks),
		badBlockCache:      lru.NewCache[common.Hash, time.Time](maxBadBlockLimit),
		diffLayerCache:     diffLayerCache,
		diffLayerChanCache: diffLayerChanCache,
		engine:             engine,
		vmConfig:           vmConfig,
		diffQueue:          prque.New[int64, *types.DiffLayer](nil),
		diffQueueBuffer:    make(chan *types.DiffLayer),
	}
	bc.flushInterval.Store(int64(cacheConfig.TrieTimeLimit))
	bc.forker = NewForkChoice(bc, shouldPreserve)
	bc.stateCache = state.NewDatabaseWithNodeDB(bc.db, bc.triedb)
	bc.validator = NewBlockValidator(chainConfig, bc, engine)
	bc.prefetcher = NewStatePrefetcher(chainConfig, bc, engine)
	bc.processor = NewStateProcessor(chainConfig, bc, engine)

	var err error
	bc.hc, err = NewHeaderChain(db, chainConfig, engine, bc.insertStopped)
	if err != nil {
		return nil, err
	}
	genesisBlock := bc.GetBlockByNumber(0)

	bc.genesisBlock = genesisBlock
	if bc.genesisBlock == nil {
		return nil, ErrNoGenesis
	}

	bc.highestVerifiedHeader.Store(nil)
<<<<<<< HEAD
	bc.currentBlock.Store(genesisBlock.Header())
	bc.currentSnapBlock.Store(genesisBlock.Header())
=======
	bc.highestVerifiedBlock.Store(nil)
	bc.currentBlock.Store(nil)
	bc.currentSnapBlock.Store(nil)
>>>>>>> 86406c08
	bc.chasingHead.Store(nil)

	// Update chain info data metrics
	chainInfoGauge.Update(metrics.GaugeInfoValue{"chain_id": bc.chainConfig.ChainID.String()})

	// If Geth is initialized with an external ancient store, re-initialize the
	// missing chain indexes and chain flags. This procedure can survive crash
	// and can be resumed in next restart since chain flags are updated in last step.
	if bc.empty() {
		rawdb.InitDatabaseFromFreezer(bc.db)
	}
<<<<<<< HEAD
=======
	// Load blockchain states from disk
	if err := bc.loadLastState(); err != nil {
		return nil, err
	}
	// Make sure the state associated with the block is available, or log out
	// if there is no available state, waiting for state sync.
	head := bc.CurrentBlock()
	if !bc.HasState(head.Root) {
		if head.Number.Uint64() == 0 {
			// The genesis state is missing, which is only possible in the path-based
			// scheme. This situation occurs when the initial state sync is not finished
			// yet, or the chain head is rewound below the pivot point. In both scenarios,
			// there is no possible recovery approach except for rerunning a snap sync.
			// Do nothing here until the state syncer picks it up.
			log.Info("Genesis state is missing, wait state sync")
		} else {
			// Head state is missing, before the state recovery, find out the
			// disk layer point of snapshot(if it's enabled). Make sure the
			// rewound point is lower than disk layer.
			var diskRoot common.Hash
			if bc.cacheConfig.SnapshotLimit > 0 {
				diskRoot = rawdb.ReadSnapshotRoot(bc.db)
			}
			if bc.triedb.Scheme() == rawdb.PathScheme && !bc.NoTries() {
				recoverable, _ := bc.triedb.Recoverable(diskRoot)
				if !bc.HasState(diskRoot) && !recoverable {
					diskRoot = bc.triedb.Head()
				}
			}
			if diskRoot != (common.Hash{}) {
				log.Warn("Head state missing, repairing", "number", head.Number, "hash", head.Hash(), "diskRoot", diskRoot)

				snapDisk, err := bc.setHeadBeyondRoot(head.Number.Uint64(), 0, diskRoot, true)
				if err != nil {
					return nil, err
				}
				// Chain rewound, persist old snapshot number to indicate recovery procedure
				if snapDisk != 0 {
					rawdb.WriteSnapshotRecoveryNumber(bc.db, snapDisk)
				}
			} else {
				log.Warn("Head state missing, repairing", "number", head.Number, "hash", head.Hash())
				if _, err := bc.setHeadBeyondRoot(head.Number.Uint64(), 0, common.Hash{}, true); err != nil {
					return nil, err
				}
			}
		}
	}
	// Ensure that a previous crash in SetHead doesn't leave extra ancients
	if frozen, err := bc.db.BlockStore().ItemAmountInAncient(); err == nil && frozen > 0 {
		frozen, err = bc.db.BlockStore().Ancients()
		if err != nil {
			return nil, err
		}
		var (
			needRewind bool
			low        uint64
		)
		// The head full block may be rolled back to a very low height due to
		// blockchain repair. If the head full block is even lower than the ancient
		// chain, truncate the ancient store.
		fullBlock := bc.CurrentBlock()
		if fullBlock != nil && fullBlock.Hash() != bc.genesisBlock.Hash() && fullBlock.Number.Uint64() < frozen-1 {
			needRewind = true
			low = fullBlock.Number.Uint64()
		}
		// In snap sync, it may happen that ancient data has been written to the
		// ancient store, but the LastFastBlock has not been updated, truncate the
		// extra data here.
		snapBlock := bc.CurrentSnapBlock()
		if snapBlock != nil && snapBlock.Number.Uint64() < frozen-1 {
			needRewind = true
			if snapBlock.Number.Uint64() < low || low == 0 {
				low = snapBlock.Number.Uint64()
			}
		}
		if needRewind {
			log.Error("Truncating ancient chain", "from", bc.CurrentHeader().Number.Uint64(), "to", low)
			if err := bc.SetHead(low); err != nil {
				return nil, err
			}
		}
	}
	// The first thing the node will do is reconstruct the verification data for
	// the head block (ethash cache or clique voting snapshot). Might as well do
	// it in advance.
	bc.engine.VerifyHeader(bc, bc.CurrentHeader())

	// Check the current state of the block hashes and make sure that we do not have any of the bad blocks in our chain
	for hash := range BadHashes {
		if header := bc.GetHeaderByHash(hash); header != nil {
			// get the canonical block corresponding to the offending header's number
			headerByNumber := bc.GetHeaderByNumber(header.Number.Uint64())
			// make sure the headerByNumber (if present) is in our current canonical chain
			if headerByNumber != nil && headerByNumber.Hash() == header.Hash() {
				log.Error("Found bad hash, rewinding chain", "number", header.Number, "hash", header.ParentHash)
				if err := bc.SetHead(header.Number.Uint64() - 1); err != nil {
					return nil, err
				}
				log.Error("Chain rewind was successful, resuming normal operation")
			}
		}
	}
>>>>>>> 86406c08

	// do options before start any routine
	for _, option := range options {
		bc, err = option(bc)
		if err != nil {
			return nil, err
		}
	}
	// blockCacheSize is used when init the below caches
	// bodyCache, hc.headerCache
	// the size of the cache is set to the same value.
	cacheSize := int(bc.blockArchiverConfig.BlockCacheSize)

	bc.hc.headerCache = lru.NewCache[common.Hash, *types.Header](cacheSize)
	bc.bodyCache = lru.NewCache[common.Hash, *types.Body](cacheSize)

	// block archiver service
	blockArchiverService, err := blockarchiver.NewBlockArchiverService(
		bc.blockArchiverConfig.RPCAddress,
		bc.blockArchiverConfig.SPAddress,
		bc.blockArchiverConfig.BucketName,
		bc.bodyCache,
		bc.hc.headerCache,
		cacheSize,
	)
	if err != nil {
		return nil, err
	}

	bc.blockArchiverService = blockArchiverService
	bc.hc.blockArchiverService = blockArchiverService

	// init the current header cache
	if err = bc.updateCurrentHeader(); err != nil {
		return nil, err
	}
	// The header will be updated periodically in the background
	go bc.UpdateCurrentHeaderLoop()

	return bc, nil
}

// GetVMConfig returns the block chain VM config.
func (bc *BlockChain) GetVMConfig() *vm.Config {
	return &bc.vmConfig
}

func (bc *BlockChain) NoTries() bool {
	return bc.stateCache.NoTries()
}

func (bc *BlockChain) cacheReceipts(hash common.Hash, receipts types.Receipts, block *types.Block) {
	// TODO, This is a hot fix for the block hash of logs is `0x0000000000000000000000000000000000000000000000000000000000000000` for system tx
	// Please check details in https://github.com/bnb-chain/bsc/issues/443
	// This is a temporary fix, the official fix should be a hard fork.
	const possibleSystemReceipts = 3 // One slash tx, two reward distribute txs.
	numOfReceipts := len(receipts)
	for i := numOfReceipts - 1; i >= 0 && i >= numOfReceipts-possibleSystemReceipts; i-- {
		for j := 0; j < len(receipts[i].Logs); j++ {
			receipts[i].Logs[j].BlockHash = hash
		}
	}

	txs := block.Transactions()
	if len(txs) != len(receipts) {
		log.Warn("transaction and receipt count mismatch")
		return
	}
	blockBaseFee := block.BaseFee()
	if blockBaseFee == nil {
		blockBaseFee = big.NewInt(0)
	}
	for i, receipt := range receipts {
		receipt.EffectiveGasPrice = big.NewInt(0).Add(blockBaseFee, txs[i].EffectiveGasTipValue(blockBaseFee))
		if receipt.Logs == nil {
			receipt.Logs = []*types.Log{}
		}
	}

	bc.receiptsCache.Add(hash, receipts)
}

func (bc *BlockChain) cacheDiffLayer(diffLayer *types.DiffLayer, diffLayerCh chan struct{}) {
	// The difflayer in the system is stored by the map structure,
	// so it will be out of order.
	// It must be sorted first and then cached,
	// otherwise the DiffHash calculated by different nodes will be inconsistent
	sort.SliceStable(diffLayer.Codes, func(i, j int) bool {
		return diffLayer.Codes[i].Hash.Hex() < diffLayer.Codes[j].Hash.Hex()
	})
	sort.SliceStable(diffLayer.Destructs, func(i, j int) bool {
		return diffLayer.Destructs[i].Hex() < (diffLayer.Destructs[j].Hex())
	})
	sort.SliceStable(diffLayer.Accounts, func(i, j int) bool {
		return diffLayer.Accounts[i].Account.Hex() < diffLayer.Accounts[j].Account.Hex()
	})
	sort.SliceStable(diffLayer.Storages, func(i, j int) bool {
		return diffLayer.Storages[i].Account.Hex() < diffLayer.Storages[j].Account.Hex()
	})
	for index := range diffLayer.Storages {
		// Sort keys and vals by key.
		sort.Sort(&diffLayer.Storages[index])
	}

	if bc.diffLayerCache.Len() >= diffLayerCacheLimit {
		bc.diffLayerCache.RemoveOldest()
	}

	bc.diffLayerCache.Add(diffLayer.BlockHash, diffLayer)
	close(diffLayerCh)

	if bc.db.DiffStore() != nil {
		// push to priority queue before persisting
		bc.diffQueueBuffer <- diffLayer
	}
}

// empty returns an indicator whether the blockchain is empty.
// Note, it's a special case that we connect a non-empty ancient
// database with an empty node, so that we can plugin the ancient
// into node seamlessly.
func (bc *BlockChain) empty() bool {
	genesis := bc.genesisBlock.Hash()
	for _, hash := range []common.Hash{rawdb.ReadHeadBlockHash(bc.db), rawdb.ReadHeadHeaderHash(bc.db), rawdb.ReadHeadFastBlockHash(bc.db)} {
		if hash != genesis {
			return false
		}
	}
	return true
}

// GetJustifiedNumber returns the highest justified blockNumber on the branch including and before `header`.
func (bc *BlockChain) GetJustifiedNumber(header *types.Header) uint64 {
	if p, ok := bc.engine.(consensus.PoSA); ok {
		justifiedBlockNumber, _, err := p.GetJustifiedNumberAndHash(bc, []*types.Header{header})
		if err == nil {
			return justifiedBlockNumber
		}
	}
	// return 0 when err!=nil
	// so the input `header` will at a disadvantage during reorg
	return 0
}

// getFinalizedNumber returns the highest finalized number before the specific block.
func (bc *BlockChain) getFinalizedNumber(header *types.Header) uint64 {
	if p, ok := bc.engine.(consensus.PoSA); ok {
		if finalizedHeader := p.GetFinalizedHeader(bc, header); finalizedHeader != nil {
			return finalizedHeader.Number.Uint64()
		}
	}

	return 0
}

// loadLastState loads the last known chain state from the database. This method
// assumes that the chain manager mutex is held.
func (bc *BlockChain) loadLastState() error {
	// Restore the last known head block
	head := rawdb.ReadHeadBlockHash(bc.db)
	if head == (common.Hash{}) {
		// Corrupt or empty database, init from scratch
		log.Warn("Empty database, resetting chain")
		return bc.Reset()
	}
	// Make sure the entire head block is available
	headBlock := bc.GetBlockByHash(head)
	if headBlock == nil {
		// Corrupt or empty database, init from scratch
		log.Warn("Head block missing, resetting chain", "hash", head)
		return bc.Reset()
	}

	// Everything seems to be fine, set as the head block
	bc.currentBlock.Store(headBlock.Header())
	headBlockGauge.Update(int64(headBlock.NumberU64()))
	justifiedBlockGauge.Update(int64(bc.GetJustifiedNumber(headBlock.Header())))
	finalizedBlockGauge.Update(int64(bc.getFinalizedNumber(headBlock.Header())))

	// Restore the last known head header
	headHeader := headBlock.Header()
	if head := rawdb.ReadHeadHeaderHash(bc.db); head != (common.Hash{}) {
		if header := bc.GetHeaderByHash(head); header != nil {
			headHeader = header
		}
	}
	bc.hc.SetCurrentHeader(headHeader)

	// Restore the last known head snap block
	bc.currentSnapBlock.Store(headBlock.Header())
	headFastBlockGauge.Update(int64(headBlock.NumberU64()))

	if head := rawdb.ReadHeadFastBlockHash(bc.db); head != (common.Hash{}) {
		if block := bc.GetBlockByHash(head); block != nil {
			bc.currentSnapBlock.Store(block.Header())
			headFastBlockGauge.Update(int64(block.NumberU64()))
		}
	}

	// Issue a status log for the user
	var (
		currentSnapBlock = bc.CurrentSnapBlock()

		headerTd = bc.GetTd(headHeader.Hash(), headHeader.Number.Uint64())
		blockTd  = bc.GetTd(headBlock.Hash(), headBlock.NumberU64())
	)
	if headHeader.Hash() != headBlock.Hash() {
		log.Info("Loaded most recent local header", "number", headHeader.Number, "hash", headHeader.Hash(), "hash", headHeader.Root, "td", headerTd, "age", common.PrettyAge(time.Unix(int64(headHeader.Time), 0)))
	}
	log.Info("Loaded most recent local block", "number", headBlock.Number(), "hash", headBlock.Hash(), "root", headBlock.Root(), "td", blockTd, "age", common.PrettyAge(time.Unix(int64(headBlock.Time()), 0)))
	if headBlock.Hash() != currentSnapBlock.Hash() {
		snapTd := bc.GetTd(currentSnapBlock.Hash(), currentSnapBlock.Number.Uint64())
		log.Info("Loaded most recent local snap block", "number", currentSnapBlock.Number, "hash", currentSnapBlock.Hash(), "root", currentSnapBlock.Root, "td", snapTd, "age", common.PrettyAge(time.Unix(int64(currentSnapBlock.Time), 0)))
	}
	if posa, ok := bc.engine.(consensus.PoSA); ok {
		if currentFinalizedHeader := posa.GetFinalizedHeader(bc, headHeader); currentFinalizedHeader != nil {
			if currentFinalizedBlock := bc.GetBlockByHash(currentFinalizedHeader.Hash()); currentFinalizedBlock != nil {
				finalTd := bc.GetTd(currentFinalizedBlock.Hash(), currentFinalizedBlock.NumberU64())
				log.Info("Loaded most recent local finalized block", "number", currentFinalizedBlock.Number(), "hash", currentFinalizedBlock.Hash(), "root", currentFinalizedBlock.Root(), "td", finalTd, "age", common.PrettyAge(time.Unix(int64(currentFinalizedBlock.Time()), 0)))
			}
		}
	}

	if pivot := rawdb.ReadLastPivotNumber(bc.db); pivot != nil {
		log.Info("Loaded last snap-sync pivot marker", "number", *pivot)
	}
	return nil
}

// SetHead rewinds the local chain to a new head. Depending on whether the node
// was snap synced or full synced and in which state, the method will try to
// delete minimal data from disk whilst retaining chain consistency.
func (bc *BlockChain) SetHead(head uint64) error {
	if _, err := bc.setHeadBeyondRoot(head, 0, common.Hash{}, false); err != nil {
		return err
	}
	// Send chain head event to update the transaction pool
	header := bc.CurrentBlock()
	block := bc.GetBlock(header.Hash(), header.Number.Uint64())
	if block == nil {
		// This should never happen. In practice, previously currentBlock
		// contained the entire block whereas now only a "marker", so there
		// is an ever so slight chance for a race we should handle.
		log.Error("Current block not found in database", "block", header.Number, "hash", header.Hash())
		return fmt.Errorf("current block missing: #%d [%x..]", header.Number, header.Hash().Bytes()[:4])
	}
	bc.chainHeadFeed.Send(ChainHeadEvent{Block: block})
	return nil
}

// SetHeadWithTimestamp rewinds the local chain to a new head that has at max
// the given timestamp. Depending on whether the node was snap synced or full
// synced and in which state, the method will try to delete minimal data from
// disk whilst retaining chain consistency.
func (bc *BlockChain) SetHeadWithTimestamp(timestamp uint64) error {
	if _, err := bc.setHeadBeyondRoot(0, timestamp, common.Hash{}, false); err != nil {
		return err
	}
	// Send chain head event to update the transaction pool
	header := bc.CurrentBlock()
	block := bc.GetBlock(header.Hash(), header.Number.Uint64())
	if block == nil {
		// This should never happen. In practice, previously currentBlock
		// contained the entire block whereas now only a "marker", so there
		// is an ever so slight chance for a race we should handle.
		log.Error("Current block not found in database", "block", header.Number, "hash", header.Hash())
		return fmt.Errorf("current block missing: #%d [%x..]", header.Number, header.Hash().Bytes()[:4])
	}
	bc.chainHeadFeed.Send(ChainHeadEvent{Block: block})
	return nil
}

func (bc *BlockChain) tryRewindBadBlocks() {
	if !bc.chainmu.TryLock() {
		return
	}
	defer bc.chainmu.Unlock()
	block := bc.CurrentBlock()
	snaps := bc.snaps
	// Verified and Result is false
	if snaps != nil && snaps.Snapshot(block.Root) != nil &&
		snaps.Snapshot(block.Root).Verified() && !snaps.Snapshot(block.Root).WaitAndGetVerifyRes() {
		// Rewind by one block
		log.Warn("current block verified failed, rewind to its parent", "height", block.Number.Uint64(), "hash", block.Hash())
		bc.futureBlocks.Remove(block.Hash())
		bc.badBlockCache.Add(block.Hash(), time.Now())
		bc.diffLayerCache.Remove(block.Hash())
		bc.reportBlock(bc.GetBlockByHash(block.Hash()), nil, errStateRootVerificationFailed)
		bc.setHeadBeyondRoot(block.Number.Uint64()-1, 0, common.Hash{}, false)
	}
}

// rewindHashHead implements the logic of rewindHead in the context of hash scheme.
func (bc *BlockChain) rewindHashHead(head *types.Header, root common.Hash) (*types.Header, uint64) {
	var (
		limit      uint64                             // The oldest block that will be searched for this rewinding
		beyondRoot = root == common.Hash{}            // Flag whether we're beyond the requested root (no root, always true)
		pivot      = rawdb.ReadLastPivotNumber(bc.db) // Associated block number of pivot point state
		rootNumber uint64                             // Associated block number of requested root

		start  = time.Now() // Timestamp the rewinding is restarted
		logged = time.Now() // Timestamp last progress log was printed
	)
	// The oldest block to be searched is determined by the pivot block or a constant
	// searching threshold. The rationale behind this is as follows:
	//
	// - Snap sync is selected if the pivot block is available. The earliest available
	//   state is the pivot block itself, so there is no sense in going further back.
	//
	// - Full sync is selected if the pivot block does not exist. The hash database
	//   periodically flushes the state to disk, and the used searching threshold is
	//   considered sufficient to find a persistent state, even for the testnet. It
	//   might be not enough for a chain that is nearly empty. In the worst case,
	//   the entire chain is reset to genesis, and snap sync is re-enabled on top,
	//   which is still acceptable.
	if pivot != nil {
		limit = *pivot
	} else if head.Number.Uint64() > params.FullImmutabilityThreshold {
		limit = head.Number.Uint64() - params.FullImmutabilityThreshold
	}
	for {
		logger := log.Trace
		if time.Since(logged) > time.Second*8 {
			logged = time.Now()
			logger = log.Info
		}
		logger("Block state missing, rewinding further", "number", head.Number, "hash", head.Hash(), "elapsed", common.PrettyDuration(time.Since(start)))

		// If a root threshold was requested but not yet crossed, check
		if !beyondRoot && head.Root == root {
			beyondRoot, rootNumber = true, head.Number.Uint64()
		}
		// If search limit is reached, return the genesis block as the
		// new chain head.
		if head.Number.Uint64() < limit {
			log.Info("Rewinding limit reached, resetting to genesis", "number", head.Number, "hash", head.Hash(), "limit", limit)
			return bc.genesisBlock.Header(), rootNumber
		}
		// If the associated state is not reachable, continue searching
		// backwards until an available state is found.
		if !bc.HasState(head.Root) {
			// If the chain is gapped in the middle, return the genesis
			// block as the new chain head.
			parent := bc.GetHeader(head.ParentHash, head.Number.Uint64()-1)
			if parent == nil {
				log.Error("Missing block in the middle, resetting to genesis", "number", head.Number.Uint64()-1, "hash", head.ParentHash)
				return bc.genesisBlock.Header(), rootNumber
			}
			head = parent

			// If the genesis block is reached, stop searching.
			if head.Number.Uint64() == 0 {
				log.Info("Genesis block reached", "number", head.Number, "hash", head.Hash())
				return head, rootNumber
			}
			continue // keep rewinding
		}
		// Once the available state is found, ensure that the requested root
		// has already been crossed. If not, continue rewinding.
		if beyondRoot || head.Number.Uint64() == 0 {
			log.Info("Rewound to block with state", "number", head.Number, "hash", head.Hash())
			return head, rootNumber
		}
		log.Debug("Skipping block with threshold state", "number", head.Number, "hash", head.Hash(), "root", head.Root)
		head = bc.GetHeader(head.ParentHash, head.Number.Uint64()-1) // Keep rewinding
	}
}

// rewindPathHead implements the logic of rewindHead in the context of path scheme.
func (bc *BlockChain) rewindPathHead(head *types.Header, root common.Hash) (*types.Header, uint64) {
	var (
		pivot      = rawdb.ReadLastPivotNumber(bc.db) // Associated block number of pivot block
		rootNumber uint64                             // Associated block number of requested root

		// BeyondRoot represents whether the requested root is already
		// crossed. The flag value is set to true if the root is empty.
		beyondRoot = root == common.Hash{}

		// noState represents if the target state requested for search
		// is unavailable and impossible to be recovered.
		noState = !bc.HasState(root) && !bc.stateRecoverable(root)

		start  = time.Now() // Timestamp the rewinding is restarted
		logged = time.Now() // Timestamp last progress log was printed
	)
	// Rewind the head block tag until an available state is found.
	for {
		logger := log.Trace
		if time.Since(logged) > time.Second*8 {
			logged = time.Now()
			logger = log.Info
		}
		logger("Block state missing, rewinding further", "number", head.Number, "hash", head.Hash(), "elapsed", common.PrettyDuration(time.Since(start)))

		// If a root threshold was requested but not yet crossed, check
		if !beyondRoot && head.Root == root {
			beyondRoot, rootNumber = true, head.Number.Uint64()
		}
		// If the root threshold hasn't been crossed but the available
		// state is reached, quickly determine if the target state is
		// possible to be reached or not.
		if !beyondRoot && noState && bc.HasState(head.Root) {
			beyondRoot = true
			log.Info("Disable the search for unattainable state", "root", root)
		}
		// Check if the associated state is available or recoverable if
		// the requested root has already been crossed.
		if beyondRoot && (bc.HasState(head.Root) || bc.stateRecoverable(head.Root)) {
			break
		}
		// If pivot block is reached, return the genesis block as the
		// new chain head. Theoretically there must be a persistent
		// state before or at the pivot block, prevent endless rewinding
		// towards the genesis just in case.
		if pivot != nil && *pivot >= head.Number.Uint64() {
			log.Info("Pivot block reached, resetting to genesis", "number", head.Number, "hash", head.Hash())
			return bc.genesisBlock.Header(), rootNumber
		}
		// If the chain is gapped in the middle, return the genesis
		// block as the new chain head
		parent := bc.GetHeader(head.ParentHash, head.Number.Uint64()-1) // Keep rewinding
		if parent == nil {
			log.Error("Missing block in the middle, resetting to genesis", "number", head.Number.Uint64()-1, "hash", head.ParentHash)
			return bc.genesisBlock.Header(), rootNumber
		}
		head = parent

		// If the genesis block is reached, stop searching.
		if head.Number.Uint64() == 0 {
			log.Info("Genesis block reached", "number", head.Number, "hash", head.Hash())
			return head, rootNumber
		}
	}
	// Recover if the target state if it's not available yet.
	if !bc.HasState(head.Root) {
		if err := bc.triedb.Recover(head.Root); err != nil {
			log.Crit("Failed to rollback state", "err", err)
		}
	}
	log.Info("Rewound to block with state", "number", head.Number, "hash", head.Hash())
	return head, rootNumber
}

// rewindHead searches the available states in the database and returns the associated
// block as the new head block.
//
// If the given root is not empty, then the rewind should attempt to pass the specified
// state root and return the associated block number as well. If the root, typically
// representing the state corresponding to snapshot disk layer, is deemed impassable,
// then block number zero is returned, indicating that snapshot recovery is disabled
// and the whole snapshot should be auto-generated in case of head mismatch.
func (bc *BlockChain) rewindHead(head *types.Header, root common.Hash) (*types.Header, uint64) {
	if bc.triedb.Scheme() == rawdb.PathScheme && !bc.NoTries() {
		return bc.rewindPathHead(head, root)
	}
	return bc.rewindHashHead(head, root)
}

// SetFinalized sets the finalized block.
// This function differs slightly from Ethereum; we fine-tune it through the outer-layer setting finalizedBlockGauge.
func (bc *BlockChain) SetFinalized(header *types.Header) {
	bc.currentFinalBlock.Store(header)
	if header != nil {
		rawdb.WriteFinalizedBlockHash(bc.db.BlockStore(), header.Hash())
	} else {
		rawdb.WriteFinalizedBlockHash(bc.db.BlockStore(), common.Hash{})
	}
}

// setHeadBeyondRoot rewinds the local chain to a new head with the extra condition
// that the rewind must pass the specified state root. This method is meant to be
// used when rewinding with snapshots enabled to ensure that we go back further than
// persistent disk layer. Depending on whether the node was snap synced or full, and
// in which state, the method will try to delete minimal data from disk whilst
// retaining chain consistency.
//
// The method also works in timestamp mode if `head == 0` but `time != 0`. In that
// case blocks are rolled back until the new head becomes older or equal to the
// requested time. If both `head` and `time` is 0, the chain is rewound to genesis.
//
// The method returns the block number where the requested root cap was found.
func (bc *BlockChain) setHeadBeyondRoot(head uint64, time uint64, root common.Hash, repair bool) (uint64, error) {
	if !bc.chainmu.TryLock() {
		return 0, errChainStopped
	}
	defer bc.chainmu.Unlock()

	var (
		// Track the block number of the requested root hash
		rootNumber uint64 // (no root == always 0)

		// Retrieve the last pivot block to short circuit rollbacks beyond it
		// and the current freezer limit to start nuking it's underflown.
		pivot = rawdb.ReadLastPivotNumber(bc.db)
	)
	updateFn := func(db ethdb.KeyValueWriter, header *types.Header) (*types.Header, bool) {
		// Rewind the blockchain, ensuring we don't end up with a stateless head
		// block. Note, depth equality is permitted to allow using SetHead as a
		// chain reparation mechanism without deleting any data!
		if currentBlock := bc.CurrentBlock(); currentBlock != nil && header.Number.Uint64() <= currentBlock.Number.Uint64() {
			// load bc.snaps for the judge `HasState`
			if bc.NoTries() {
				if bc.cacheConfig.SnapshotLimit > 0 {
					snapconfig := snapshot.Config{
						CacheSize:  bc.cacheConfig.SnapshotLimit,
						NoBuild:    bc.cacheConfig.SnapshotNoBuild,
						AsyncBuild: !bc.cacheConfig.SnapshotWait,
					}
					bc.snaps, _ = snapshot.New(snapconfig, bc.db, bc.triedb, header.Root, int(bc.cacheConfig.TriesInMemory), bc.NoTries())
				}
				defer func() { bc.snaps = nil }()
			}

			var newHeadBlock *types.Header
			newHeadBlock, rootNumber = bc.rewindHead(header, root)
			rawdb.WriteHeadBlockHash(db, newHeadBlock.Hash())

			// Degrade the chain markers if they are explicitly reverted.
			// In theory we should update all in-memory markers in the
			// last step, however the direction of SetHead is from high
			// to low, so it's safe to update in-memory markers directly.
			bc.currentBlock.Store(newHeadBlock)
			headBlockGauge.Update(int64(newHeadBlock.Number.Uint64()))

			// The head state is missing, which is only possible in the path-based
			// scheme. This situation occurs when the chain head is rewound below
			// the pivot point. In this scenario, there is no possible recovery
			// approach except for rerunning a snap sync. Do nothing here until the
			// state syncer picks it up.
			if !bc.HasState(newHeadBlock.Root) {
				if newHeadBlock.Number.Uint64() != 0 {
					log.Crit("Chain is stateless at a non-genesis block")
				}
				log.Info("Chain is stateless, wait state sync", "number", newHeadBlock.Number, "hash", newHeadBlock.Hash())
			}
		}
		// Rewind the snap block in a simpleton way to the target head
		if currentSnapBlock := bc.CurrentSnapBlock(); currentSnapBlock != nil && header.Number.Uint64() < currentSnapBlock.Number.Uint64() {
			newHeadSnapBlock := bc.GetBlock(header.Hash(), header.Number.Uint64())
			// If either blocks reached nil, reset to the genesis state
			if newHeadSnapBlock == nil {
				newHeadSnapBlock = bc.genesisBlock
			}
			rawdb.WriteHeadFastBlockHash(db, newHeadSnapBlock.Hash())

			// Degrade the chain markers if they are explicitly reverted.
			// In theory we should update all in-memory markers in the
			// last step, however the direction of SetHead is from high
			// to low, so it's safe the update in-memory markers directly.
			bc.currentSnapBlock.Store(newHeadSnapBlock.Header())
			headFastBlockGauge.Update(int64(newHeadSnapBlock.NumberU64()))
		}
		var (
			headHeader = bc.CurrentBlock()
			headNumber = headHeader.Number.Uint64()
		)
		// If setHead underflown the freezer threshold and the block processing
		// intent afterwards is full block importing, delete the chain segment
		// between the stateful-block and the sethead target.
		var wipe bool
		frozen, _ := bc.db.BlockStore().Ancients()
		if headNumber+1 < frozen {
			wipe = pivot == nil || headNumber >= *pivot
		}
		return headHeader, wipe // Only force wipe if full synced
	}
	// Rewind the header chain, deleting all block bodies until then
	delFn := func(db ethdb.KeyValueWriter, hash common.Hash, num uint64) {
		// Ignore the error here since light client won't hit this path
		frozen, _ := bc.db.BlockStore().Ancients()
		if num+1 <= frozen {
			// Truncate all relative data(header, total difficulty, body, receipt
			// and canonical hash) from ancient store.
			if _, err := bc.db.BlockStore().TruncateHead(num); err != nil {
				log.Crit("Failed to truncate ancient data", "number", num, "err", err)
			}
			// Remove the hash <-> number mapping from the active store.
			rawdb.DeleteHeaderNumber(db, hash)
		} else {
			// Remove relative body and receipts from the active store.
			// The header, total difficulty and canonical hash will be
			// removed in the hc.SetHead function.
			rawdb.DeleteBody(db, hash, num)
			rawdb.DeleteBlobSidecars(db, hash, num)
			rawdb.DeleteReceipts(db, hash, num)
		}
		// Todo(rjl493456442) txlookup, bloombits, etc
	}
	// If SetHead was only called as a chain reparation method, try to skip
	// touching the header chain altogether, unless the freezer is broken
	if repair {
		if target, force := updateFn(bc.db.BlockStore(), bc.CurrentBlock()); force {
			bc.hc.SetHead(target.Number.Uint64(), updateFn, delFn)
		}
	} else {
		// Rewind the chain to the requested head and keep going backwards until a
		// block with a state is found or snap sync pivot is passed
		if time > 0 {
			log.Warn("Rewinding blockchain to timestamp", "target", time)
			bc.hc.SetHeadWithTimestamp(time, updateFn, delFn)
		} else {
			log.Warn("Rewinding blockchain to block", "target", head)
			bc.hc.SetHead(head, updateFn, delFn)
		}
	}
	// Clear out any stale content from the caches
	bc.bodyCache.Purge()
	bc.bodyRLPCache.Purge()
	bc.receiptsCache.Purge()
	bc.sidecarsCache.Purge()
	bc.blockCache.Purge()
	bc.txLookupCache.Purge()
	bc.futureBlocks.Purge()

	if finalized := bc.CurrentFinalBlock(); finalized != nil && head < finalized.Number.Uint64() {
		log.Error("SetHead invalidated finalized block")
		bc.SetFinalized(nil)
	}

	return rootNumber, bc.loadLastState()
}

// SnapSyncCommitHead sets the current head block to the one defined by the hash
// irrelevant what the chain contents were prior.
func (bc *BlockChain) SnapSyncCommitHead(hash common.Hash) error {
	// Make sure that both the block as well at its state trie exists
	block := bc.GetBlockByHash(hash)
	if block == nil {
		return fmt.Errorf("non existent block [%x..]", hash[:4])
	}
	// Reset the trie database with the fresh snap synced state.
	root := block.Root()
	if bc.triedb.Scheme() == rawdb.PathScheme {
		if err := bc.triedb.Enable(root); err != nil {
			return err
		}
	}
	if !bc.NoTries() && !bc.HasState(root) {
		return fmt.Errorf("non existent state [%x..]", root[:4])
	}
	// If all checks out, manually set the head block.
	if !bc.chainmu.TryLock() {
		return errChainStopped
	}
	bc.currentBlock.Store(block.Header())
	headBlockGauge.Update(int64(block.NumberU64()))
	justifiedBlockGauge.Update(int64(bc.GetJustifiedNumber(block.Header())))
	finalizedBlockGauge.Update(int64(bc.getFinalizedNumber(block.Header())))
	bc.chainmu.Unlock()

	// Destroy any existing state snapshot and regenerate it in the background,
	// also resuming the normal maintenance of any previously paused snapshot.
	if bc.snaps != nil {
		bc.snaps.Rebuild(root)
	}
	log.Info("Committed new head block", "number", block.Number(), "hash", hash)
	return nil
}

// UpdateChasingHead update remote best chain head, used by DA check now.
func (bc *BlockChain) UpdateChasingHead(head *types.Header) {
	bc.chasingHead.Store(head)
}

// ChasingHead return the best chain head of peers.
func (bc *BlockChain) ChasingHead() *types.Header {
	return bc.chasingHead.Load()
}

// Reset purges the entire blockchain, restoring it to its genesis state.
func (bc *BlockChain) Reset() error {
	return bc.ResetWithGenesisBlock(bc.genesisBlock)
}

// ResetWithGenesisBlock purges the entire blockchain, restoring it to the
// specified genesis state.
func (bc *BlockChain) ResetWithGenesisBlock(genesis *types.Block) error {
	// Dump the entire block chain and purge the caches
	if err := bc.SetHead(0); err != nil {
		return err
	}
	if !bc.chainmu.TryLock() {
		return errChainStopped
	}
	defer bc.chainmu.Unlock()

	// Prepare the genesis block and reinitialise the chain
	blockBatch := bc.db.BlockStore().NewBatch()
	rawdb.WriteTd(blockBatch, genesis.Hash(), genesis.NumberU64(), genesis.Difficulty())
	rawdb.WriteBlock(blockBatch, genesis)
	if err := blockBatch.Write(); err != nil {
		log.Crit("Failed to write genesis block", "err", err)
	}
	bc.writeHeadBlock(genesis)

	// Last update all in-memory chain markers
	bc.genesisBlock = genesis
	bc.currentBlock.Store(bc.genesisBlock.Header())
	headBlockGauge.Update(int64(bc.genesisBlock.NumberU64()))
	justifiedBlockGauge.Update(int64(bc.genesisBlock.NumberU64()))
	finalizedBlockGauge.Update(int64(bc.genesisBlock.NumberU64()))
	bc.hc.SetGenesis(bc.genesisBlock.Header())
	bc.hc.SetCurrentHeader(bc.genesisBlock.Header())
	bc.currentSnapBlock.Store(bc.genesisBlock.Header())
	headFastBlockGauge.Update(int64(bc.genesisBlock.NumberU64()))
	return nil
}

// Export writes the active chain to the given writer.
func (bc *BlockChain) Export(w io.Writer) error {
	return bc.ExportN(w, uint64(0), bc.CurrentBlock().Number.Uint64())
}

// ExportN writes a subset of the active chain to the given writer.
func (bc *BlockChain) ExportN(w io.Writer, first uint64, last uint64) error {
	if first > last {
		return fmt.Errorf("export failed: first (%d) is greater than last (%d)", first, last)
	}
	log.Info("Exporting batch of blocks", "count", last-first+1)

	var (
		parentHash common.Hash
		start      = time.Now()
		reported   = time.Now()
	)
	for nr := first; nr <= last; nr++ {
		block := bc.GetBlockByNumber(nr)
		if block == nil {
			return fmt.Errorf("export failed on #%d: not found", nr)
		}
		if nr > first && block.ParentHash() != parentHash {
			return errors.New("export failed: chain reorg during export")
		}
		parentHash = block.Hash()
		if err := block.EncodeRLP(w); err != nil {
			return err
		}
		if time.Since(reported) >= statsReportLimit {
			log.Info("Exporting blocks", "exported", block.NumberU64()-first, "elapsed", common.PrettyDuration(time.Since(start)))
			reported = time.Now()
		}
	}
	return nil
}

// writeHeadBlock injects a new head block into the current block chain. This method
// assumes that the block is indeed a true head. It will also reset the head
// header and the head snap sync block to this very same block if they are older
// or if they are on a different side chain.
//
// Note, this function assumes that the `mu` mutex is held!
func (bc *BlockChain) writeHeadBlock(block *types.Block) {
	bc.dbWg.Add(2)
	defer bc.dbWg.Wait()
	go func() {
		defer bc.dbWg.Done()
		// Add the block to the canonical chain number scheme and mark as the head
		blockBatch := bc.db.BlockStore().NewBatch()
		rawdb.WriteCanonicalHash(blockBatch, block.Hash(), block.NumberU64())
		rawdb.WriteHeadHeaderHash(blockBatch, block.Hash())
		rawdb.WriteHeadBlockHash(blockBatch, block.Hash())
		rawdb.WriteHeadFastBlockHash(blockBatch, block.Hash())
		// Flush the whole batch into the disk, exit the node if failed
		if err := blockBatch.Write(); err != nil {
			log.Crit("Failed to update chain indexes and markers in block db", "err", err)
		}
	}()
	go func() {
		defer bc.dbWg.Done()

		batch := bc.db.NewBatch()
		rawdb.WriteTxLookupEntriesByBlock(batch, block)

		// Flush the whole batch into the disk, exit the node if failed
		if err := batch.Write(); err != nil {
			log.Crit("Failed to update chain indexes in chain db", "err", err)
		}
	}()

	// Update all in-memory chain markers in the last step
	bc.hc.SetCurrentHeader(block.Header())

	bc.currentSnapBlock.Store(block.Header())
	headFastBlockGauge.Update(int64(block.NumberU64()))

	bc.currentBlock.Store(block.Header())
	headBlockGauge.Update(int64(block.NumberU64()))
	justifiedBlockGauge.Update(int64(bc.GetJustifiedNumber(block.Header())))
	finalizedBlockGauge.Update(int64(bc.getFinalizedNumber(block.Header())))
}

// stopWithoutSaving stops the blockchain service. If any imports are currently in progress
// it will abort them using the procInterrupt. This method stops all running
// goroutines, but does not do all the post-stop work of persisting data.
// OBS! It is generally recommended to use the Stop method!
// This method has been exposed to allow tests to stop the blockchain while simulating
// a crash.
func (bc *BlockChain) stopWithoutSaving() {
	if !bc.stopping.CompareAndSwap(false, true) {
		return
	}
	// Signal shutdown tx indexer.
	if bc.txIndexer != nil {
		bc.txIndexer.close()
	}
	// Unsubscribe all subscriptions registered from blockchain.
	bc.scope.Close()

	// Signal shutdown to all goroutines.
	close(bc.quit)
	bc.StopInsert()

	// Now wait for all chain modifications to end and persistent goroutines to exit.
	//
	// Note: Close waits for the mutex to become available, i.e. any running chain
	// modification will have exited when Close returns. Since we also called StopInsert,
	// the mutex should become available quickly. It cannot be taken again after Close has
	// returned.
	bc.chainmu.Close()
	bc.wg.Wait()
}

// Stop stops the blockchain service. If any imports are currently in progress
// it will abort them using the procInterrupt.
func (bc *BlockChain) Stop() {
	bc.stopWithoutSaving()

	// Ensure that the entirety of the state snapshot is journaled to disk.
	var snapBase common.Hash
	if bc.snaps != nil {
		var err error
		if snapBase, err = bc.snaps.Journal(bc.CurrentBlock().Root); err != nil {
			log.Error("Failed to journal state snapshot", "err", err)
		}
		bc.snaps.Release()
	}
	if bc.triedb.Scheme() == rawdb.PathScheme {
		// Ensure that the in-memory trie nodes are journaled to disk properly.
		if err := bc.triedb.Journal(bc.CurrentBlock().Root); err != nil {
			log.Info("Failed to journal in-memory trie nodes", "err", err)
		}
	} else {
		// Ensure the state of a recent block is also stored to disk before exiting.
		// We're writing three different states to catch different restart scenarios:
		//  - HEAD:     So we don't need to reprocess any blocks in the general case
		//  - HEAD-1:   So we don't do large reorgs if our HEAD becomes an uncle
		//  - HEAD-127: So we have a hard limit on the number of blocks reexecuted
		if !bc.cacheConfig.TrieDirtyDisabled {
			triedb := bc.triedb
			var once sync.Once
			for _, offset := range []uint64{0, 1, bc.TriesInMemory() - 1} {
				if number := bc.CurrentBlock().Number.Uint64(); number > offset {
					recent := bc.GetBlockByNumber(number - offset)
					log.Info("Writing cached state to disk", "block", recent.Number(), "hash", recent.Hash(), "root", recent.Root())
					if err := triedb.Commit(recent.Root(), true); err != nil {
						log.Error("Failed to commit recent state trie", "err", err)
					} else {
						rawdb.WriteSafePointBlockNumber(bc.db, recent.NumberU64())
						once.Do(func() {
							rawdb.WriteHeadBlockHash(bc.db.BlockStore(), recent.Hash())
						})
					}
				}
			}

			if snapBase != (common.Hash{}) {
				log.Info("Writing snapshot state to disk", "root", snapBase)
				if err := triedb.Commit(snapBase, true); err != nil {
					log.Error("Failed to commit recent state trie", "err", err)
				} else {
					rawdb.WriteSafePointBlockNumber(bc.db, bc.CurrentBlock().Number.Uint64())
				}
			}
			for !bc.triegc.Empty() {
				triedb.Dereference(bc.triegc.PopItem())
			}
			if _, size, _, _ := triedb.Size(); size != 0 {
				log.Error("Dangling trie nodes after full cleanup")
			}
		}
	}
	// Close the trie database, release all the held resources as the last step.
	if err := bc.triedb.Close(); err != nil {
		log.Error("Failed to close trie database", "err", err)
	}
	log.Info("Blockchain stopped")
}

// StopInsert interrupts all insertion methods, causing them to return
// errInsertionInterrupted as soon as possible. Insertion is permanently disabled after
// calling this method.
func (bc *BlockChain) StopInsert() {
	bc.procInterrupt.Store(true)
}

// insertStopped returns true after StopInsert has been called.
func (bc *BlockChain) insertStopped() bool {
	return bc.procInterrupt.Load()
}

func (bc *BlockChain) procFutureBlocks() {
	blocks := make([]*types.Block, 0, bc.futureBlocks.Len())
	for _, hash := range bc.futureBlocks.Keys() {
		if block, exist := bc.futureBlocks.Peek(hash); exist {
			blocks = append(blocks, block)
		}
	}
	if len(blocks) > 0 {
		slices.SortFunc(blocks, func(a, b *types.Block) int {
			return a.Number().Cmp(b.Number())
		})
		// Insert one by one as chain insertion needs contiguous ancestry between blocks
		for i := range blocks {
			bc.InsertChain(blocks[i : i+1])
		}
	}
}

// WriteStatus status of write
type WriteStatus byte

const (
	NonStatTy WriteStatus = iota
	CanonStatTy
	SideStatTy
)

// InsertReceiptChain attempts to complete an already existing header chain with
// transaction and receipt data.
func (bc *BlockChain) InsertReceiptChain(blockChain types.Blocks, receiptChain []types.Receipts, ancientLimit uint64) (int, error) {
	// We don't require the chainMu here since we want to maximize the
	// concurrency of header insertion and receipt insertion.
	bc.wg.Add(1)
	defer bc.wg.Done()

	var (
		ancientBlocks, liveBlocks     types.Blocks
		ancientReceipts, liveReceipts []types.Receipts
	)
	// Do a sanity check that the provided chain is actually ordered and linked
	for i, block := range blockChain {
		if i != 0 {
			prev := blockChain[i-1]
			if block.NumberU64() != prev.NumberU64()+1 || block.ParentHash() != prev.Hash() {
				log.Error("Non contiguous receipt insert",
					"number", block.Number(), "hash", block.Hash(), "parent", block.ParentHash(),
					"prevnumber", prev.Number(), "prevhash", prev.Hash())
				return 0, fmt.Errorf("non contiguous insert: item %d is #%d [%x..], item %d is #%d [%x..] (parent [%x..])",
					i-1, prev.NumberU64(), prev.Hash().Bytes()[:4],
					i, block.NumberU64(), block.Hash().Bytes()[:4], block.ParentHash().Bytes()[:4])
			}
		}
		if block.NumberU64() <= ancientLimit {
			ancientBlocks, ancientReceipts = append(ancientBlocks, block), append(ancientReceipts, receiptChain[i])
		} else {
			liveBlocks, liveReceipts = append(liveBlocks, block), append(liveReceipts, receiptChain[i])
		}

		// Here we also validate that blob transactions in the block do not contain a sidecar.
		// While the sidecar does not affect the block hash / tx hash, sending blobs within a block is not allowed.
		for txIndex, tx := range block.Transactions() {
			if tx.Type() == types.BlobTxType && tx.BlobTxSidecar() != nil {
				return 0, fmt.Errorf("block #%d contains unexpected blob sidecar in tx at index %d", block.NumberU64(), txIndex)
			}
		}
	}

	// check DA after cancun
	lastBlk := blockChain[len(blockChain)-1]
	if bc.chainConfig.Parlia != nil && bc.chainConfig.IsCancun(lastBlk.Number(), lastBlk.Time()) {
		if _, err := CheckDataAvailableInBatch(bc, blockChain); err != nil {
			log.Debug("CheckDataAvailableInBatch", "err", err)
			return 0, err
		}
	}

	var (
		stats = struct{ processed, ignored int32 }{}
		start = time.Now()
		size  = int64(0)
	)

	// updateHead updates the head snap sync block if the inserted blocks are better
	// and returns an indicator whether the inserted blocks are canonical.
	updateHead := func(head *types.Block) bool {
		if !bc.chainmu.TryLock() {
			return false
		}
		defer bc.chainmu.Unlock()

		// Rewind may have occurred, skip in that case.
		if bc.CurrentHeader().Number.Cmp(head.Number()) >= 0 {
			reorg, err := bc.forker.ReorgNeededWithFastFinality(bc.CurrentSnapBlock(), head.Header())
			if err != nil {
				log.Warn("Reorg failed", "err", err)
				return false
			} else if !reorg {
				return false
			}
			rawdb.WriteHeadFastBlockHash(bc.db.BlockStore(), head.Hash())
			bc.currentSnapBlock.Store(head.Header())
			headFastBlockGauge.Update(int64(head.NumberU64()))
			return true
		}
		return false
	}
	// writeAncient writes blockchain and corresponding receipt chain into ancient store.
	//
	// this function only accepts canonical chain data. All side chain will be reverted
	// eventually.
	writeAncient := func(blockChain types.Blocks, receiptChain []types.Receipts) (int, error) {
		first := blockChain[0]
		last := blockChain[len(blockChain)-1]

		// Ensure genesis is in ancients.
		if first.NumberU64() == 1 {
			if frozen, _ := bc.db.BlockStore().Ancients(); frozen == 0 {
				td := bc.genesisBlock.Difficulty()
				writeSize, err := rawdb.WriteAncientBlocks(bc.db.BlockStore(), []*types.Block{bc.genesisBlock}, []types.Receipts{nil}, td)
				if err != nil {
					log.Error("Error writing genesis to ancients", "err", err)
					return 0, err
				}
				size += writeSize
				log.Info("Wrote genesis to ancients")
			}
		}
		// Before writing the blocks to the ancients, we need to ensure that
		// they correspond to the what the headerchain 'expects'.
		// We only check the last block/header, since it's a contiguous chain.
		if !bc.HasHeader(last.Hash(), last.NumberU64()) {
			return 0, fmt.Errorf("containing header #%d [%x..] unknown", last.Number(), last.Hash().Bytes()[:4])
		}

		// Write all chain data to ancients.
		td := bc.GetTd(first.Hash(), first.NumberU64())
		writeSize, err := rawdb.WriteAncientBlocksWithBlobs(bc.db.BlockStore(), blockChain, receiptChain, td)
		if err != nil {
			log.Error("Error importing chain data to ancients", "err", err)
			return 0, err
		}
		size += writeSize

		// Sync the ancient store explicitly to ensure all data has been flushed to disk.
		if err := bc.db.BlockStore().Sync(); err != nil {
			return 0, err
		}
		// Update the current snap block because all block data is now present in DB.
		previousSnapBlock := bc.CurrentSnapBlock().Number.Uint64()
		if !updateHead(blockChain[len(blockChain)-1]) {
			// We end up here if the header chain has reorg'ed, and the blocks/receipts
			// don't match the canonical chain.
			if _, err := bc.db.BlockStore().TruncateHead(previousSnapBlock + 1); err != nil {
				log.Error("Can't truncate ancient store after failed insert", "err", err)
			}
			return 0, errSideChainReceipts
		}

		// Delete block data from the main database.
		var (
			canonHashes = make(map[common.Hash]struct{})
			blockBatch  = bc.db.BlockStore().NewBatch()
		)
		for _, block := range blockChain {
			canonHashes[block.Hash()] = struct{}{}
			if block.NumberU64() == 0 {
				continue
			}
			rawdb.DeleteCanonicalHash(blockBatch, block.NumberU64())
			rawdb.DeleteBlockWithoutNumber(blockBatch, block.Hash(), block.NumberU64())
		}
		// Delete side chain hash-to-number mappings.
		for _, nh := range rawdb.ReadAllHashesInRange(bc.db.BlockStore(), first.NumberU64(), last.NumberU64()) {
			if _, canon := canonHashes[nh.Hash]; !canon {
				rawdb.DeleteHeader(blockBatch, nh.Hash, nh.Number)
			}
		}
		if err := blockBatch.Write(); err != nil {
			return 0, err
		}
		stats.processed += int32(len(blockChain))
		return 0, nil
	}

	// writeLive writes blockchain and corresponding receipt chain into active store.
	writeLive := func(blockChain types.Blocks, receiptChain []types.Receipts) (int, error) {
		var (
			skipPresenceCheck = false
			batch             = bc.db.NewBatch()
			blockBatch        = bc.db.BlockStore().NewBatch()
		)
		for i, block := range blockChain {
			// Short circuit insertion if shutting down or processing failed
			if bc.insertStopped() {
				return 0, errInsertionInterrupted
			}
			// Short circuit if the owner header is unknown
			if !bc.HasHeader(block.Hash(), block.NumberU64()) {
				return i, fmt.Errorf("containing header #%d [%x..] unknown", block.Number(), block.Hash().Bytes()[:4])
			}
			if !skipPresenceCheck {
				// Ignore if the entire data is already known
				if bc.HasBlock(block.Hash(), block.NumberU64()) {
					stats.ignored++
					continue
				} else {
					// If block N is not present, neither are the later blocks.
					// This should be true, but if we are mistaken, the shortcut
					// here will only cause overwriting of some existing data
					skipPresenceCheck = true
				}
			}
			// Write all the data out into the database
			rawdb.WriteBody(blockBatch, block.Hash(), block.NumberU64(), block.Body())
			rawdb.WriteReceipts(blockBatch, block.Hash(), block.NumberU64(), receiptChain[i])
			if bc.chainConfig.IsCancun(block.Number(), block.Time()) {
				rawdb.WriteBlobSidecars(blockBatch, block.Hash(), block.NumberU64(), block.Sidecars())
			}

			// Write everything belongs to the blocks into the database. So that
			// we can ensure all components of body is completed(body, receipts)
			// except transaction indexes(will be created once sync is finished).
			if batch.ValueSize() >= ethdb.IdealBatchSize {
				if err := batch.Write(); err != nil {
					return 0, err
				}
				size += int64(batch.ValueSize())
				batch.Reset()
			}
			if blockBatch.ValueSize() >= ethdb.IdealBatchSize {
				if err := blockBatch.Write(); err != nil {
					return 0, err
				}
				size += int64(blockBatch.ValueSize())
				blockBatch.Reset()
			}
			stats.processed++
		}
		// Write everything belongs to the blocks into the database. So that
		// we can ensure all components of body is completed(body, receipts,
		// tx indexes)
		if batch.ValueSize() > 0 {
			size += int64(batch.ValueSize())
			if err := batch.Write(); err != nil {
				return 0, err
			}
		}
		if blockBatch.ValueSize() > 0 {
			size += int64(blockBatch.ValueSize())
			if err := blockBatch.Write(); err != nil {
				return 0, err
			}
		}
		updateHead(blockChain[len(blockChain)-1])
		return 0, nil
	}

	// Write downloaded chain data and corresponding receipt chain data
	if len(ancientBlocks) > 0 {
		if n, err := writeAncient(ancientBlocks, ancientReceipts); err != nil {
			if err == errInsertionInterrupted {
				return 0, nil
			}
			return n, err
		}
	}
	if len(liveBlocks) > 0 {
		if n, err := writeLive(liveBlocks, liveReceipts); err != nil {
			if err == errInsertionInterrupted {
				return 0, nil
			}
			return n, err
		}
	}
	var (
		head    = blockChain[len(blockChain)-1]
		context = []interface{}{
			"count", stats.processed, "elapsed", common.PrettyDuration(time.Since(start)),
			"number", head.Number(), "hash", head.Hash(), "age", common.PrettyAge(time.Unix(int64(head.Time()), 0)),
			"size", common.StorageSize(size),
		}
	)
	if stats.ignored > 0 {
		context = append(context, []interface{}{"ignored", stats.ignored}...)
	}
	log.Debug("Imported new block receipts", context...)

	return 0, nil
}

// writeBlockWithoutState writes only the block and its metadata to the database,
// but does not write any state. This is used to construct competing side forks
// up to the point where they exceed the canonical total difficulty.
func (bc *BlockChain) writeBlockWithoutState(block *types.Block, td *big.Int) (err error) {
	if bc.insertStopped() {
		return errInsertionInterrupted
	}
	blockBatch := bc.db.BlockStore().NewBatch()
	rawdb.WriteTd(blockBatch, block.Hash(), block.NumberU64(), td)
	rawdb.WriteBlock(blockBatch, block)
	// if cancun is enabled, here need to write sidecars too
	if bc.chainConfig.IsCancun(block.Number(), block.Time()) {
		rawdb.WriteBlobSidecars(blockBatch, block.Hash(), block.NumberU64(), block.Sidecars())
	}
	if err := blockBatch.Write(); err != nil {
		log.Crit("Failed to write block into disk", "err", err)
	}
	return nil
}

// writeKnownBlock updates the head block flag with a known block
// and introduces chain reorg if necessary.
func (bc *BlockChain) writeKnownBlock(block *types.Block) error {
	current := bc.CurrentBlock()
	if block.ParentHash() != current.Hash() {
		if err := bc.reorg(current, block); err != nil {
			return err
		}
	}
	bc.writeHeadBlock(block)
	return nil
}

// writeBlockWithState writes block, metadata and corresponding state data to the
// database.
func (bc *BlockChain) writeBlockWithState(block *types.Block, receipts []*types.Receipt, state *state.StateDB) error {
	// Calculate the total difficulty of the block
	ptd := bc.GetTd(block.ParentHash(), block.NumberU64()-1)
	if ptd == nil {
		state.StopPrefetcher()
		return consensus.ErrUnknownAncestor
	}
	// Make sure no inconsistent state is leaked during insertion
	externTd := new(big.Int).Add(block.Difficulty(), ptd)

	// Irrelevant of the canonical status, write the block itself to the database.
	//
	// Note all the components of block(td, hash->number map, header, body, receipts)
	// should be written atomically. BlockBatch is used for containing all components.
	wg := sync.WaitGroup{}
	wg.Add(1)
	go func() {
		blockBatch := bc.db.BlockStore().NewBatch()
		rawdb.WriteTd(blockBatch, block.Hash(), block.NumberU64(), externTd)
		rawdb.WriteBlock(blockBatch, block)
		rawdb.WriteReceipts(blockBatch, block.Hash(), block.NumberU64(), receipts)
		// if cancun is enabled, here need to write sidecars too
		if bc.chainConfig.IsCancun(block.Number(), block.Time()) {
			rawdb.WriteBlobSidecars(blockBatch, block.Hash(), block.NumberU64(), block.Sidecars())
		}
		if bc.db.StateStore() != nil {
			rawdb.WritePreimages(bc.db.StateStore(), state.Preimages())
		} else {
			rawdb.WritePreimages(blockBatch, state.Preimages())
		}
		if err := blockBatch.Write(); err != nil {
			log.Crit("Failed to write block into disk", "err", err)
		}
		bc.hc.tdCache.Add(block.Hash(), externTd)
		bc.blockCache.Add(block.Hash(), block)
		bc.cacheReceipts(block.Hash(), receipts, block)
		if bc.chainConfig.IsCancun(block.Number(), block.Time()) {
			bc.sidecarsCache.Add(block.Hash(), block.Sidecars())
		}
		wg.Done()
	}()

	tryCommitTrieDB := func() error {
		bc.commitLock.Lock()
		defer bc.commitLock.Unlock()

		// If node is running in path mode, skip explicit gc operation
		// which is unnecessary in this mode.
		if bc.triedb.Scheme() == rawdb.PathScheme {
			return nil
		}

		triedb := bc.stateCache.TrieDB()
		// If we're running an archive node, always flush
		if bc.cacheConfig.TrieDirtyDisabled {
			return triedb.Commit(block.Root(), false)
		}
		// Full but not archive node, do proper garbage collection
		triedb.Reference(block.Root(), common.Hash{}) // metadata reference to keep trie alive
		bc.triegc.Push(block.Root(), -int64(block.NumberU64()))

		// Flush limits are not considered for the first TriesInMemory blocks.
		current := block.NumberU64()
		if current <= bc.TriesInMemory() {
			return nil
		}
		// If we exceeded our memory allowance, flush matured singleton nodes to disk
		var (
			_, nodes, _, imgs = triedb.Size()
			limit             = common.StorageSize(bc.cacheConfig.TrieDirtyLimit) * 1024 * 1024
		)
		if nodes > limit || imgs > 4*1024*1024 {
			triedb.Cap(limit - ethdb.IdealBatchSize)
		}
		// Find the next state trie we need to commit
		chosen := current - bc.triesInMemory
		flushInterval := time.Duration(bc.flushInterval.Load())
		// If we exceeded out time allowance, flush an entire trie to disk
		if bc.gcproc > flushInterval {
			canWrite := true
			if posa, ok := bc.engine.(consensus.PoSA); ok {
				if !posa.EnoughDistance(bc, block.Header()) {
					canWrite = false
				}
			}
			if canWrite {
				// If the header is missing (canonical chain behind), we're reorging a low
				// diff sidechain. Suspend committing until this operation is completed.
				header := bc.GetHeaderByNumber(chosen)
				if header == nil {
					log.Warn("Reorg in progress, trie commit postponed", "number", chosen)
				} else {
					// If we're exceeding limits but haven't reached a large enough memory gap,
					// warn the user that the system is becoming unstable.
					if chosen < bc.lastWrite+bc.triesInMemory && bc.gcproc >= 2*flushInterval {
						log.Info("State in memory for too long, committing", "time", bc.gcproc, "allowance", flushInterval, "optimum", float64(chosen-bc.lastWrite)/float64(bc.triesInMemory))
					}
					// Flush an entire trie and restart the counters
					triedb.Commit(header.Root, true)
					rawdb.WriteSafePointBlockNumber(bc.db, chosen)
					bc.lastWrite = chosen
					bc.gcproc = 0
				}
			}
		}
		// Garbage collect anything below our required write retention
		wg2 := sync.WaitGroup{}
		for !bc.triegc.Empty() {
			root, number := bc.triegc.Pop()
			if uint64(-number) > chosen {
				bc.triegc.Push(root, number)
				break
			}
			wg2.Add(1)
			go func() {
				triedb.Dereference(root)
				wg2.Done()
			}()
		}
		wg2.Wait()
		return nil
	}
	// Commit all cached state changes into underlying memory database.
	_, diffLayer, err := state.Commit(block.NumberU64(), bc.tryRewindBadBlocks, tryCommitTrieDB)
	if err != nil {
		return err
	}

	// Ensure no empty block body
	if diffLayer != nil && block.Header().TxHash != types.EmptyRootHash {
		// Filling necessary field
		diffLayer.Receipts = receipts
		diffLayer.BlockHash = block.Hash()
		diffLayer.Number = block.NumberU64()

		diffLayerCh := make(chan struct{})
		if bc.diffLayerChanCache.Len() >= diffLayerCacheLimit {
			bc.diffLayerChanCache.RemoveOldest()
		}
		bc.diffLayerChanCache.Add(diffLayer.BlockHash, diffLayerCh)

		go bc.cacheDiffLayer(diffLayer, diffLayerCh)
	}
	wg.Wait()
	return nil
}

// WriteBlockAndSetHead writes the given block and all associated state to the database,
// and applies the block as the new chain head.
func (bc *BlockChain) WriteBlockAndSetHead(block *types.Block, receipts []*types.Receipt, logs []*types.Log, state *state.StateDB, emitHeadEvent bool) (status WriteStatus, err error) {
	if !bc.chainmu.TryLock() {
		return NonStatTy, errChainStopped
	}
	defer bc.chainmu.Unlock()

	return bc.writeBlockAndSetHead(block, receipts, logs, state, emitHeadEvent)
}

// writeBlockAndSetHead is the internal implementation of WriteBlockAndSetHead.
// This function expects the chain mutex to be held.
func (bc *BlockChain) writeBlockAndSetHead(block *types.Block, receipts []*types.Receipt, logs []*types.Log, state *state.StateDB, emitHeadEvent bool) (status WriteStatus, err error) {
	currentBlock := bc.CurrentBlock()
	reorg, err := bc.forker.ReorgNeededWithFastFinality(currentBlock, block.Header())
	if err != nil {
		return NonStatTy, err
	}
	if reorg {
		bc.highestVerifiedBlock.Store(types.CopyHeader(block.Header()))
		bc.highestVerifiedBlockFeed.Send(HighestVerifiedBlockEvent{Header: block.Header()})
	}

	if err := bc.writeBlockWithState(block, receipts, state); err != nil {
		return NonStatTy, err
	}
	if reorg {
		// Reorganise the chain if the parent is not the head block
		if block.ParentHash() != currentBlock.Hash() {
			if err := bc.reorg(currentBlock, block); err != nil {
				return NonStatTy, err
			}
		}
		status = CanonStatTy
	} else {
		status = SideStatTy
	}
	// Set new head.
	if status == CanonStatTy {
		bc.writeHeadBlock(block)
	}
	bc.futureBlocks.Remove(block.Hash())

	if status == CanonStatTy {
		bc.chainFeed.Send(ChainEvent{Block: block, Hash: block.Hash(), Logs: logs})
		if len(logs) > 0 {
			bc.logsFeed.Send(logs)
		}
		// In theory, we should fire a ChainHeadEvent when we inject
		// a canonical block, but sometimes we can insert a batch of
		// canonical blocks. Avoid firing too many ChainHeadEvents,
		// we will fire an accumulated ChainHeadEvent and disable fire
		// event here.
		var finalizedHeader *types.Header
		if posa, ok := bc.Engine().(consensus.PoSA); ok {
			if finalizedHeader = posa.GetFinalizedHeader(bc, block.Header()); finalizedHeader != nil {
				bc.SetFinalized(finalizedHeader)
			}
		}
		if emitHeadEvent {
			bc.chainHeadFeed.Send(ChainHeadEvent{Block: block})
			if finalizedHeader != nil {
				bc.finalizedHeaderFeed.Send(FinalizedHeaderEvent{finalizedHeader})
			}
		}
	} else {
		bc.chainSideFeed.Send(ChainSideEvent{Block: block})
	}
	return status, nil
}

// addFutureBlock checks if the block is within the max allowed window to get
// accepted for future processing, and returns an error if the block is too far
// ahead and was not added.
//
// TODO after the transition, the future block shouldn't be kept. Because
// it's not checked in the Geth side anymore.
func (bc *BlockChain) addFutureBlock(block *types.Block) error {
	max := uint64(time.Now().Unix() + maxTimeFutureBlocks)
	if block.Time() > max {
		return fmt.Errorf("future block timestamp %v > allowed %v", block.Time(), max)
	}
	if block.Difficulty().Cmp(common.Big0) == 0 {
		// Never add PoS blocks into the future queue
		return nil
	}
	bc.futureBlocks.Add(block.Hash(), block)
	return nil
}

// InsertChain attempts to insert the given batch of blocks in to the canonical
// chain or, otherwise, create a fork. If an error is returned it will return
// the index number of the failing block as well an error describing what went
// wrong. After insertion is done, all accumulated events will be fired.
func (bc *BlockChain) InsertChain(chain types.Blocks) (int, error) {
	// Sanity check that we have something meaningful to import
	if len(chain) == 0 {
		return 0, nil
	}
	bc.blockProcFeed.Send(true)
	defer bc.blockProcFeed.Send(false)

	// Do a sanity check that the provided chain is actually ordered and linked.
	for i := 1; i < len(chain); i++ {
		block, prev := chain[i], chain[i-1]
		if block.NumberU64() != prev.NumberU64()+1 || block.ParentHash() != prev.Hash() {
			log.Error("Non contiguous block insert",
				"number", block.Number(),
				"hash", block.Hash(),
				"parent", block.ParentHash(),
				"prevnumber", prev.Number(),
				"prevhash", prev.Hash(),
			)
			return 0, fmt.Errorf("non contiguous insert: item %d is #%d [%x..], item %d is #%d [%x..] (parent [%x..])", i-1, prev.NumberU64(),
				prev.Hash().Bytes()[:4], i, block.NumberU64(), block.Hash().Bytes()[:4], block.ParentHash().Bytes()[:4])
		}
	}
	// Pre-checks passed, start the full block imports
	if !bc.chainmu.TryLock() {
		return 0, errChainStopped
	}
	defer bc.chainmu.Unlock()
	return bc.insertChain(chain, true)
}

// insertChain is the internal implementation of InsertChain, which assumes that
// 1) chains are contiguous, and 2) The chain mutex is held.
//
// This method is split out so that import batches that require re-injecting
// historical blocks can do so without releasing the lock, which could lead to
// racey behaviour. If a sidechain import is in progress, and the historic state
// is imported, but then new canon-head is added before the actual sidechain
// completes, then the historic state could be pruned again
func (bc *BlockChain) insertChain(chain types.Blocks, setHead bool) (int, error) {
	// If the chain is terminating, don't even bother starting up.
	if bc.insertStopped() {
		return 0, nil
	}

	// Start a parallel signature recovery (signer will fluke on fork transition, minimal perf loss)
	signer := types.MakeSigner(bc.chainConfig, chain[0].Number(), chain[0].Time())
	go SenderCacher.RecoverFromBlocks(signer, chain)

	var (
		stats     = insertStats{startTime: mclock.Now()}
		lastCanon *types.Block
	)
	// Fire a single chain head event if we've progressed the chain
	defer func() {
		if lastCanon != nil && bc.CurrentBlock().Hash() == lastCanon.Hash() {
			bc.chainHeadFeed.Send(ChainHeadEvent{lastCanon})
			if posa, ok := bc.Engine().(consensus.PoSA); ok {
				if finalizedHeader := posa.GetFinalizedHeader(bc, lastCanon.Header()); finalizedHeader != nil {
					bc.finalizedHeaderFeed.Send(FinalizedHeaderEvent{finalizedHeader})
				}
			}
		}
	}()

	// check block data available first
	if bc.chainConfig.Parlia != nil {
		if index, err := CheckDataAvailableInBatch(bc, chain); err != nil {
			return index, err
		}
	}

	// Start the parallel header verifier
	headers := make([]*types.Header, len(chain))
	for i, block := range chain {
		headers[i] = block.Header()
	}
	abort, results := bc.engine.VerifyHeaders(bc, headers)
	defer close(abort)

	// Peek the error for the first block to decide the directing import logic
	it := newInsertIterator(chain, results, bc.validator)
	block, err := it.next()

	// Left-trim all the known blocks that don't need to build snapshot
	if bc.skipBlock(err, it) {
		// First block (and state) is known
		//   1. We did a roll-back, and should now do a re-import
		//   2. The block is stored as a sidechain, and is lying about it's stateroot, and passes a stateroot
		//      from the canonical chain, which has not been verified.
		// Skip all known blocks that are behind us.
		var (
			reorg   bool
			current = bc.CurrentBlock()
		)
		for block != nil && bc.skipBlock(err, it) {
			reorg, err = bc.forker.ReorgNeededWithFastFinality(current, block.Header())
			if err != nil {
				return it.index, err
			}
			if reorg {
				// Switch to import mode if the forker says the reorg is necessary
				// and also the block is not on the canonical chain.
				// In eth2 the forker always returns true for reorg decision (blindly trusting
				// the external consensus engine), but in order to prevent the unnecessary
				// reorgs when importing known blocks, the special case is handled here.
				if block.NumberU64() > current.Number.Uint64() || bc.GetCanonicalHash(block.NumberU64()) != block.Hash() {
					break
				}
			}
			log.Debug("Ignoring already known block", "number", block.Number(), "hash", block.Hash())
			stats.ignored++

			block, err = it.next()
		}
		// The remaining blocks are still known blocks, the only scenario here is:
		// During the snap sync, the pivot point is already submitted but rollback
		// happens. Then node resets the head full block to a lower height via `rollback`
		// and leaves a few known blocks in the database.
		//
		// When node runs a snap sync again, it can re-import a batch of known blocks via
		// `insertChain` while a part of them have higher total difficulty than current
		// head full block(new pivot point).
		for block != nil && bc.skipBlock(err, it) {
			log.Debug("Writing previously known block", "number", block.Number(), "hash", block.Hash())
			if err := bc.writeKnownBlock(block); err != nil {
				return it.index, err
			}
			lastCanon = block

			block, err = it.next()
		}
		// Falls through to the block import
	}
	switch {
	// First block is pruned
	case errors.Is(err, consensus.ErrPrunedAncestor):
		if setHead {
			// First block is pruned, insert as sidechain and reorg only if TD grows enough
			log.Debug("Pruned ancestor, inserting as sidechain", "number", block.Number(), "hash", block.Hash())
			return bc.insertSideChain(block, it)
		} else {
			// We're post-merge and the parent is pruned, try to recover the parent state
			log.Debug("Pruned ancestor", "number", block.Number(), "hash", block.Hash())
			_, err := bc.recoverAncestors(block)
			return it.index, err
		}
	// First block is future, shove it (and all children) to the future queue (unknown ancestor)
	case errors.Is(err, consensus.ErrFutureBlock) || (errors.Is(err, consensus.ErrUnknownAncestor) && bc.futureBlocks.Contains(it.first().ParentHash())):
		for block != nil && (it.index == 0 || errors.Is(err, consensus.ErrUnknownAncestor)) {
			log.Debug("Future block, postponing import", "number", block.Number(), "hash", block.Hash())
			if err := bc.addFutureBlock(block); err != nil {
				return it.index, err
			}
			block, err = it.next()
		}
		stats.queued += it.processed()
		stats.ignored += it.remaining()

		// If there are any still remaining, mark as ignored
		return it.index, err

	// Some other error(except ErrKnownBlock) occurred, abort.
	// ErrKnownBlock is allowed here since some known blocks
	// still need re-execution to generate snapshots that are missing
	case err != nil && !errors.Is(err, ErrKnownBlock):
		bc.futureBlocks.Remove(block.Hash())
		stats.ignored += len(it.chain)
		bc.reportBlock(block, nil, err)
		return it.index, err
	}

	for ; block != nil && err == nil || errors.Is(err, ErrKnownBlock); block, err = it.next() {
		// If the chain is terminating, stop processing blocks
		if bc.insertStopped() {
			log.Debug("Abort during block processing")
			break
		}
		// If the header is a banned one, straight out abort
		if BadHashes[block.Hash()] {
			bc.reportBlock(block, nil, ErrBannedHash)
			return it.index, ErrBannedHash
		}
		// If the block is known (in the middle of the chain), it's a special case for
		// Clique blocks where they can share state among each other, so importing an
		// older block might complete the state of the subsequent one. In this case,
		// just skip the block (we already validated it once fully (and crashed), since
		// its header and body was already in the database). But if the corresponding
		// snapshot layer is missing, forcibly rerun the execution to build it.
		if bc.skipBlock(err, it) {
			logger := log.Debug
			if bc.chainConfig.Clique == nil {
				logger = log.Warn
			}
			logger("Inserted known block", "number", block.Number(), "hash", block.Hash(),
				"uncles", len(block.Uncles()), "txs", len(block.Transactions()), "gas", block.GasUsed(),
				"root", block.Root())

			// Special case. Commit the empty receipt slice if we meet the known
			// block in the middle. It can only happen in the clique chain. Whenever
			// we insert blocks via `insertSideChain`, we only commit `td`, `header`
			// and `body` if it's non-existent. Since we don't have receipts without
			// reexecution, so nothing to commit. But if the sidechain will be adopted
			// as the canonical chain eventually, it needs to be reexecuted for missing
			// state, but if it's this special case here(skip reexecution) we will lose
			// the empty receipt entry.
			if len(block.Transactions()) == 0 {
				rawdb.WriteReceipts(bc.db.BlockStore(), block.Hash(), block.NumberU64(), nil)
			} else {
				log.Error("Please file an issue, skip known block execution without receipt",
					"hash", block.Hash(), "number", block.NumberU64())
			}
			if err := bc.writeKnownBlock(block); err != nil {
				return it.index, err
			}
			stats.processed++

			// We can assume that logs are empty here, since the only way for consecutive
			// Clique blocks to have the same state is if there are no transactions.
			lastCanon = block
			continue
		}

		// Retrieve the parent block and it's state to execute on top
		start := time.Now()
		parent := it.previous()
		if parent == nil {
			parent = bc.GetHeader(block.ParentHash(), block.NumberU64()-1)
		}

		statedb, err := state.NewWithSharedPool(parent.Root, bc.stateCache, bc.snaps)
		if err != nil {
			return it.index, err
		}
		bc.updateHighestVerifiedHeader(block.Header())

		// Enable prefetching to pull in trie node paths while processing transactions
		statedb.StartPrefetcher("chain")
		interruptCh := make(chan struct{})
		// For diff sync, it may fallback to full sync, so we still do prefetch
		if len(block.Transactions()) >= prefetchTxNumber {
			// do Prefetch in a separate goroutine to avoid blocking the critical path

			// 1.do state prefetch for snapshot cache
			throwaway := statedb.CopyDoPrefetch()
			go bc.prefetcher.Prefetch(block, throwaway, &bc.vmConfig, interruptCh)

			// 2.do trie prefetch for MPT trie node cache
			// it is for the big state trie tree, prefetch based on transaction's From/To address.
			// trie prefetcher is thread safe now, ok to prefetch in a separate routine
			go throwaway.TriePrefetchInAdvance(block, signer)
		}

		// Process block using the parent state as reference point
		if bc.pipeCommit {
			statedb.EnablePipeCommit()
		}
		statedb.SetExpectedStateRoot(block.Root())
		pstart := time.Now()
		statedb, receipts, logs, usedGas, err := bc.processor.Process(block, statedb, bc.vmConfig)
		close(interruptCh) // state prefetch can be stopped
		if err != nil {
			bc.reportBlock(block, receipts, err)
			statedb.StopPrefetcher()
			return it.index, err
		}
		ptime := time.Since(pstart)

		// Validate the state using the default validator
		vstart := time.Now()
		if err := bc.validator.ValidateState(block, statedb, receipts, usedGas); err != nil {
			log.Error("validate state failed", "error", err)
			bc.reportBlock(block, receipts, err)
			statedb.StopPrefetcher()
			return it.index, err
		}
		vtime := time.Since(vstart)
		proctime := time.Since(start) // processing + validation

		// Update the metrics touched during block processing and validation
		accountReadTimer.Update(statedb.AccountReads)                   // Account reads are complete(in processing)
		storageReadTimer.Update(statedb.StorageReads)                   // Storage reads are complete(in processing)
		snapshotAccountReadTimer.Update(statedb.SnapshotAccountReads)   // Account reads are complete(in processing)
		snapshotStorageReadTimer.Update(statedb.SnapshotStorageReads)   // Storage reads are complete(in processing)
		accountUpdateTimer.Update(statedb.AccountUpdates)               // Account updates are complete(in validation)
		storageUpdateTimer.Update(statedb.StorageUpdates)               // Storage updates are complete(in validation)
		accountHashTimer.Update(statedb.AccountHashes)                  // Account hashes are complete(in validation)
		storageHashTimer.Update(statedb.StorageHashes)                  // Storage hashes are complete(in validation)
		triehash := statedb.AccountHashes + statedb.StorageHashes       // The time spent on tries hashing
		trieUpdate := statedb.AccountUpdates + statedb.StorageUpdates   // The time spent on tries update
		trieRead := statedb.SnapshotAccountReads + statedb.AccountReads // The time spent on account read
		trieRead += statedb.SnapshotStorageReads + statedb.StorageReads // The time spent on storage read
		blockExecutionTimer.Update(ptime - trieRead)                    // The time spent on EVM processing
		blockValidationTimer.Update(vtime - (triehash + trieUpdate))    // The time spent on block validation

		// Write the block to the chain and get the status.
		var (
			wstart = time.Now()
			status WriteStatus
		)
		if !setHead {
			// Don't set the head, only insert the block
			err = bc.writeBlockWithState(block, receipts, statedb)
		} else {
			status, err = bc.writeBlockAndSetHead(block, receipts, logs, statedb, false)
		}
		if err != nil {
			return it.index, err
		}

		// Update the metrics touched during block commit
		accountCommitTimer.Update(statedb.AccountCommits)   // Account commits are complete, we can mark them
		storageCommitTimer.Update(statedb.StorageCommits)   // Storage commits are complete, we can mark them
		snapshotCommitTimer.Update(statedb.SnapshotCommits) // Snapshot commits are complete, we can mark them
		triedbCommitTimer.Update(statedb.TrieDBCommits)     // Trie database commits are complete, we can mark them

		blockWriteTimer.Update(time.Since(wstart) - statedb.AccountCommits - statedb.StorageCommits - statedb.SnapshotCommits - statedb.TrieDBCommits)
		blockInsertTimer.UpdateSince(start)

		// Report the import stats before returning the various results
		stats.processed++
		stats.usedGas += usedGas

		var snapDiffItems, snapBufItems common.StorageSize
		if bc.snaps != nil {
			snapDiffItems, snapBufItems, _ = bc.snaps.Size()
		}
		trieDiffNodes, trieBufNodes, trieImmutableBufNodes, _ := bc.triedb.Size()
		stats.report(chain, it.index, snapDiffItems, snapBufItems, trieDiffNodes, trieBufNodes, trieImmutableBufNodes, status == CanonStatTy)

		if !setHead {
			// After merge we expect few side chains. Simply count
			// all blocks the CL gives us for GC processing time
			bc.gcproc += proctime

			return it.index, nil // Direct block insertion of a single block
		}
		switch status {
		case CanonStatTy:
			log.Debug("Inserted new block", "number", block.Number(), "hash", block.Hash(),
				"uncles", len(block.Uncles()), "txs", len(block.Transactions()), "gas", block.GasUsed(),
				"elapsed", common.PrettyDuration(time.Since(start)),
				"root", block.Root())

			lastCanon = block

			// Only count canonical blocks for GC processing time
			bc.gcproc += proctime

		case SideStatTy:
			log.Debug("Inserted forked block", "number", block.Number(), "hash", block.Hash(),
				"diff", block.Difficulty(), "elapsed", common.PrettyDuration(time.Since(start)),
				"txs", len(block.Transactions()), "gas", block.GasUsed(), "uncles", len(block.Uncles()),
				"root", block.Root())

		default:
			// This in theory is impossible, but lets be nice to our future selves and leave
			// a log, instead of trying to track down blocks imports that don't emit logs.
			log.Warn("Inserted block with unknown status", "number", block.Number(), "hash", block.Hash(),
				"diff", block.Difficulty(), "elapsed", common.PrettyDuration(time.Since(start)),
				"txs", len(block.Transactions()), "gas", block.GasUsed(), "uncles", len(block.Uncles()),
				"root", block.Root())
		}
		bc.chainBlockFeed.Send(ChainHeadEvent{block})
	}

	// Any blocks remaining here? The only ones we care about are the future ones
	if block != nil && errors.Is(err, consensus.ErrFutureBlock) {
		if err := bc.addFutureBlock(block); err != nil {
			return it.index, err
		}
		block, err = it.next()

		for ; block != nil && errors.Is(err, consensus.ErrUnknownAncestor); block, err = it.next() {
			if err := bc.addFutureBlock(block); err != nil {
				return it.index, err
			}
			stats.queued++
		}
	}
	stats.ignored += it.remaining()

	return it.index, err
}

func (bc *BlockChain) updateHighestVerifiedHeader(header *types.Header) {
	if header == nil || header.Number == nil {
		return
	}
	currentBlock := bc.CurrentBlock()
	reorg, err := bc.forker.ReorgNeededWithFastFinality(currentBlock, header)
	if err == nil && reorg {
		bc.highestVerifiedHeader.Store(types.CopyHeader(header))
		log.Trace("updateHighestVerifiedHeader", "number", header.Number.Uint64(), "hash", header.Hash())
	}
}

func (bc *BlockChain) GetHighestVerifiedHeader() *types.Header {
	return bc.highestVerifiedHeader.Load()
}

// insertSideChain is called when an import batch hits upon a pruned ancestor
// error, which happens when a sidechain with a sufficiently old fork-block is
// found.
//
// The method writes all (header-and-body-valid) blocks to disk, then tries to
// switch over to the new chain if the TD exceeded the current chain.
// insertSideChain is only used pre-merge.
func (bc *BlockChain) insertSideChain(block *types.Block, it *insertIterator) (int, error) {
	var (
		externTd  *big.Int
		lastBlock = block
		current   = bc.CurrentBlock()
	)
	// The first sidechain block error is already verified to be ErrPrunedAncestor.
	// Since we don't import them here, we expect ErrUnknownAncestor for the remaining
	// ones. Any other errors means that the block is invalid, and should not be written
	// to disk.
	err := consensus.ErrPrunedAncestor
	for ; block != nil && errors.Is(err, consensus.ErrPrunedAncestor); block, err = it.next() {
		// Check the canonical state root for that number
		if number := block.NumberU64(); current.Number.Uint64() >= number {
			canonical := bc.GetBlockByNumber(number)
			if canonical != nil && canonical.Hash() == block.Hash() {
				// Not a sidechain block, this is a re-import of a canon block which has it's state pruned

				// Collect the TD of the block. Since we know it's a canon one,
				// we can get it directly, and not (like further below) use
				// the parent and then add the block on top
				externTd = bc.GetTd(block.Hash(), block.NumberU64())
				continue
			}
			if canonical != nil && canonical.Root() == block.Root() {
				// This is most likely a shadow-state attack. When a fork is imported into the
				// database, and it eventually reaches a block height which is not pruned, we
				// just found that the state already exist! This means that the sidechain block
				// refers to a state which already exists in our canon chain.
				//
				// If left unchecked, we would now proceed importing the blocks, without actually
				// having verified the state of the previous blocks.
				log.Warn("Sidechain ghost-state attack detected", "number", block.NumberU64(), "sideroot", block.Root(), "canonroot", canonical.Root())

				// If someone legitimately side-mines blocks, they would still be imported as usual. However,
				// we cannot risk writing unverified blocks to disk when they obviously target the pruning
				// mechanism.
				return it.index, errors.New("sidechain ghost-state attack")
			}
		}
		if externTd == nil {
			externTd = bc.GetTd(block.ParentHash(), block.NumberU64()-1)
		}
		externTd = new(big.Int).Add(externTd, block.Difficulty())

		if !bc.HasBlock(block.Hash(), block.NumberU64()) {
			start := time.Now()
			if err := bc.writeBlockWithoutState(block, externTd); err != nil {
				return it.index, err
			}
			log.Debug("Injected sidechain block", "number", block.Number(), "hash", block.Hash(),
				"diff", block.Difficulty(), "elapsed", common.PrettyDuration(time.Since(start)),
				"txs", len(block.Transactions()), "gas", block.GasUsed(), "uncles", len(block.Uncles()),
				"root", block.Root())
		}
		lastBlock = block
	}
	// At this point, we've written all sidechain blocks to database. Loop ended
	// either on some other error or all were processed. If there was some other
	// error, we can ignore the rest of those blocks.
	//
	// If the externTd was larger than our local TD, we now need to reimport the previous
	// blocks to regenerate the required state
	reorg, err := bc.forker.ReorgNeededWithFastFinality(current, lastBlock.Header())
	if err != nil {
		return it.index, err
	}
	if !reorg {
		localTd := bc.GetTd(current.Hash(), current.Number.Uint64())
		log.Info("Sidechain written to disk", "start", it.first().NumberU64(), "end", it.previous().Number, "sidetd", externTd, "localtd", localTd)
		return it.index, err
	}
	// Gather all the sidechain hashes (full blocks may be memory heavy)
	var (
		hashes  []common.Hash
		numbers []uint64
	)
	parent := it.previous()
	for parent != nil && !bc.HasState(parent.Root) {
		if bc.stateRecoverable(parent.Root) {
			if err := bc.triedb.Recover(parent.Root); err != nil {
				return 0, err
			}
			break
		}
		hashes = append(hashes, parent.Hash())
		numbers = append(numbers, parent.Number.Uint64())

		parent = bc.GetHeader(parent.ParentHash, parent.Number.Uint64()-1)
	}
	if parent == nil {
		return it.index, errors.New("missing parent")
	}
	// Import all the pruned blocks to make the state available
	var (
		blocks []*types.Block
		memory uint64
	)
	for i := len(hashes) - 1; i >= 0; i-- {
		// Append the next block to our batch
		block := bc.GetBlock(hashes[i], numbers[i])
		if block == nil {
			log.Crit("Importing heavy sidechain block is nil", "hash", hashes[i], "number", numbers[i])
		}
		if bc.chainConfig.IsCancun(block.Number(), block.Time()) {
			block = block.WithSidecars(bc.GetSidecarsByHash(hashes[i]))
		}
		blocks = append(blocks, block)
		memory += block.Size()

		// If memory use grew too large, import and continue. Sadly we need to discard
		// all raised events and logs from notifications since we're too heavy on the
		// memory here.
		if len(blocks) >= 2048 || memory > 64*1024*1024 {
			log.Info("Importing heavy sidechain segment", "blocks", len(blocks), "start", blocks[0].NumberU64(), "end", block.NumberU64())
			if _, err := bc.insertChain(blocks, true); err != nil {
				return 0, err
			}
			blocks, memory = blocks[:0], 0

			// If the chain is terminating, stop processing blocks
			if bc.insertStopped() {
				log.Debug("Abort during blocks processing")
				return 0, nil
			}
		}
	}
	if len(blocks) > 0 {
		log.Info("Importing sidechain segment", "start", blocks[0].NumberU64(), "end", blocks[len(blocks)-1].NumberU64())
		return bc.insertChain(blocks, true)
	}
	return 0, nil
}

// recoverAncestors finds the closest ancestor with available state and re-execute
// all the ancestor blocks since that.
// recoverAncestors is only used post-merge.
// We return the hash of the latest block that we could correctly validate.
func (bc *BlockChain) recoverAncestors(block *types.Block) (common.Hash, error) {
	// Gather all the sidechain hashes (full blocks may be memory heavy)
	var (
		hashes  []common.Hash
		numbers []uint64
		parent  = block
	)
	for parent != nil && !bc.HasState(parent.Root()) {
		if bc.stateRecoverable(parent.Root()) {
			if err := bc.triedb.Recover(parent.Root()); err != nil {
				return common.Hash{}, err
			}
			break
		}
		hashes = append(hashes, parent.Hash())
		numbers = append(numbers, parent.NumberU64())
		parent = bc.GetBlock(parent.ParentHash(), parent.NumberU64()-1)

		// If the chain is terminating, stop iteration
		if bc.insertStopped() {
			log.Debug("Abort during blocks iteration")
			return common.Hash{}, errInsertionInterrupted
		}
	}
	if parent == nil {
		return common.Hash{}, errors.New("missing parent")
	}
	// Import all the pruned blocks to make the state available
	for i := len(hashes) - 1; i >= 0; i-- {
		// If the chain is terminating, stop processing blocks
		if bc.insertStopped() {
			log.Debug("Abort during blocks processing")
			return common.Hash{}, errInsertionInterrupted
		}
		var b *types.Block
		if i == 0 {
			b = block
		} else {
			b = bc.GetBlock(hashes[i], numbers[i])
		}
		if bc.chainConfig.IsCancun(b.Number(), b.Time()) {
			b = b.WithSidecars(bc.GetSidecarsByHash(b.Hash()))
		}
		if _, err := bc.insertChain(types.Blocks{b}, false); err != nil {
			return b.ParentHash(), err
		}
	}
	return block.Hash(), nil
}

// collectLogs collects the logs that were generated or removed during
// the processing of a block. These logs are later announced as deleted or reborn.
func (bc *BlockChain) collectLogs(b *types.Block, removed bool) []*types.Log {
	var blobGasPrice *big.Int
	excessBlobGas := b.ExcessBlobGas()
	if excessBlobGas != nil {
		blobGasPrice = eip4844.CalcBlobFee(*excessBlobGas)
	}
	receipts := rawdb.ReadRawReceipts(bc.db, b.Hash(), b.NumberU64())
	if err := receipts.DeriveFields(bc.chainConfig, b.Hash(), b.NumberU64(), b.Time(), b.BaseFee(), blobGasPrice, b.Transactions()); err != nil {
		log.Error("Failed to derive block receipts fields", "hash", b.Hash(), "number", b.NumberU64(), "err", err)
	}
	var logs []*types.Log
	for _, receipt := range receipts {
		for _, log := range receipt.Logs {
			if removed {
				log.Removed = true
			}
			logs = append(logs, log)
		}
	}
	return logs
}

// reorg takes two blocks, an old chain and a new chain and will reconstruct the
// blocks and inserts them to be part of the new canonical chain and accumulates
// potential missing transactions and post an event about them.
// Note the new head block won't be processed here, callers need to handle it
// externally.
func (bc *BlockChain) reorg(oldHead *types.Header, newHead *types.Block) error {
	var (
		newChain    types.Blocks
		oldChain    types.Blocks
		commonBlock *types.Block

		deletedTxs []common.Hash
		addedTxs   []common.Hash
	)
	oldBlock := bc.GetBlock(oldHead.Hash(), oldHead.Number.Uint64())
	if oldBlock == nil {
		return errors.New("current head block missing")
	}
	newBlock := newHead

	// Reduce the longer chain to the same number as the shorter one
	if oldBlock.NumberU64() > newBlock.NumberU64() {
		// Old chain is longer, gather all transactions and logs as deleted ones
		for ; oldBlock != nil && oldBlock.NumberU64() != newBlock.NumberU64(); oldBlock = bc.GetBlock(oldBlock.ParentHash(), oldBlock.NumberU64()-1) {
			oldChain = append(oldChain, oldBlock)
			for _, tx := range oldBlock.Transactions() {
				deletedTxs = append(deletedTxs, tx.Hash())
			}
		}
	} else {
		// New chain is longer, stash all blocks away for subsequent insertion
		for ; newBlock != nil && newBlock.NumberU64() != oldBlock.NumberU64(); newBlock = bc.GetBlock(newBlock.ParentHash(), newBlock.NumberU64()-1) {
			newChain = append(newChain, newBlock)
		}
	}
	if oldBlock == nil {
		return errInvalidOldChain
	}
	if newBlock == nil {
		return errInvalidNewChain
	}
	// Both sides of the reorg are at the same number, reduce both until the common
	// ancestor is found
	for {
		// If the common ancestor was found, bail out
		if oldBlock.Hash() == newBlock.Hash() {
			commonBlock = oldBlock
			break
		}
		// Remove an old block as well as stash away a new block
		oldChain = append(oldChain, oldBlock)
		for _, tx := range oldBlock.Transactions() {
			deletedTxs = append(deletedTxs, tx.Hash())
		}
		newChain = append(newChain, newBlock)

		// Step back with both chains
		oldBlock = bc.GetBlock(oldBlock.ParentHash(), oldBlock.NumberU64()-1)
		if oldBlock == nil {
			return errInvalidOldChain
		}
		newBlock = bc.GetBlock(newBlock.ParentHash(), newBlock.NumberU64()-1)
		if newBlock == nil {
			return errInvalidNewChain
		}
	}

	// Ensure the user sees large reorgs
	if len(oldChain) > 0 && len(newChain) > 0 {
		logFn := log.Info
		msg := "Chain reorg detected"
		if len(oldChain) > 63 {
			msg = "Large chain reorg detected"
			logFn = log.Warn
		}
		logFn(msg, "number", commonBlock.Number(), "hash", commonBlock.Hash(),
			"drop", len(oldChain), "dropfrom", oldChain[0].Hash(), "add", len(newChain), "addfrom", newChain[0].Hash())
		blockReorgAddMeter.Mark(int64(len(newChain)))
		blockReorgDropMeter.Mark(int64(len(oldChain)))
		blockReorgMeter.Mark(1)
	} else if len(newChain) > 0 {
		// Special case happens in the post merge stage that current head is
		// the ancestor of new head while these two blocks are not consecutive
		log.Info("Extend chain", "add", len(newChain), "number", newChain[0].Number(), "hash", newChain[0].Hash())
		blockReorgAddMeter.Mark(int64(len(newChain)))
	} else {
		// len(newChain) == 0 && len(oldChain) > 0
		// rewind the canonical chain to a lower point.
		log.Error("Impossible reorg, please file an issue", "oldnum", oldBlock.Number(), "oldhash", oldBlock.Hash(), "oldblocks", len(oldChain), "newnum", newBlock.Number(), "newhash", newBlock.Hash(), "newblocks", len(newChain))
	}
	// Reset the tx lookup cache in case to clear stale txlookups.
	// This is done before writing any new chain data to avoid the
	// weird scenario that canonical chain is changed while the
	// stale lookups are still cached.
	bc.txLookupCache.Purge()

	// Insert the new chain(except the head block(reverse order)),
	// taking care of the proper incremental order.
	for i := len(newChain) - 1; i >= 1; i-- {
		// Insert the block in the canonical way, re-writing history
		bc.writeHeadBlock(newChain[i])

		// Collect the new added transactions.
		for _, tx := range newChain[i].Transactions() {
			addedTxs = append(addedTxs, tx.Hash())
		}
	}

	// Delete useless indexes right now which includes the non-canonical
	// transaction indexes, canonical chain indexes which above the head.
	var (
		indexesBatch = bc.db.NewBatch()
		diffs        = types.HashDifference(deletedTxs, addedTxs)
		blockBatch   = bc.db.BlockStore().NewBatch()
	)
	for _, tx := range diffs {
		rawdb.DeleteTxLookupEntry(indexesBatch, tx)
	}
	// Delete all hash markers that are not part of the new canonical chain.
	// Because the reorg function does not handle new chain head, all hash
	// markers greater than or equal to new chain head should be deleted.
	number := commonBlock.NumberU64()
	if len(newChain) > 1 {
		number = newChain[1].NumberU64()
	}
	for i := number + 1; ; i++ {
		hash := rawdb.ReadCanonicalHash(bc.db, i)
		if hash == (common.Hash{}) {
			break
		}
		rawdb.DeleteCanonicalHash(blockBatch, i)
	}
	if err := indexesBatch.Write(); err != nil {
		log.Crit("Failed to delete useless indexes", "err", err)
	}
	if err := blockBatch.Write(); err != nil {
		log.Crit("Failed to delete useless indexes use block batch", "err", err)
	}

	// Send out events for logs from the old canon chain, and 'reborn'
	// logs from the new canon chain. The number of logs can be very
	// high, so the events are sent in batches of size around 512.

	// Deleted logs + blocks:
	var deletedLogs []*types.Log
	for i := len(oldChain) - 1; i >= 0; i-- {
		// Also send event for blocks removed from the canon chain.
		bc.chainSideFeed.Send(ChainSideEvent{Block: oldChain[i]})

		// Collect deleted logs for notification
		if logs := bc.collectLogs(oldChain[i], true); len(logs) > 0 {
			deletedLogs = append(deletedLogs, logs...)
		}
		if len(deletedLogs) > 512 {
			bc.rmLogsFeed.Send(RemovedLogsEvent{deletedLogs})
			deletedLogs = nil
		}
	}
	if len(deletedLogs) > 0 {
		bc.rmLogsFeed.Send(RemovedLogsEvent{deletedLogs})
	}

	// New logs:
	var rebirthLogs []*types.Log
	for i := len(newChain) - 1; i >= 1; i-- {
		if logs := bc.collectLogs(newChain[i], false); len(logs) > 0 {
			rebirthLogs = append(rebirthLogs, logs...)
		}
		if len(rebirthLogs) > 512 {
			bc.logsFeed.Send(rebirthLogs)
			rebirthLogs = nil
		}
	}
	if len(rebirthLogs) > 0 {
		bc.logsFeed.Send(rebirthLogs)
	}
	return nil
}

// InsertBlockWithoutSetHead executes the block, runs the necessary verification
// upon it and then persist the block and the associate state into the database.
// The key difference between the InsertChain is it won't do the canonical chain
// updating. It relies on the additional SetCanonical call to finalize the entire
// procedure.
func (bc *BlockChain) InsertBlockWithoutSetHead(block *types.Block) error {
	if !bc.chainmu.TryLock() {
		return errChainStopped
	}
	defer bc.chainmu.Unlock()

	_, err := bc.insertChain(types.Blocks{block}, false)
	return err
}

// SetCanonical rewinds the chain to set the new head block as the specified
// block. It's possible that the state of the new head is missing, and it will
// be recovered in this function as well.
func (bc *BlockChain) SetCanonical(head *types.Block) (common.Hash, error) {
	if !bc.chainmu.TryLock() {
		return common.Hash{}, errChainStopped
	}
	defer bc.chainmu.Unlock()

	// Re-execute the reorged chain in case the head state is missing.
	if !bc.HasState(head.Root()) {
		if latestValidHash, err := bc.recoverAncestors(head); err != nil {
			return latestValidHash, err
		}
		log.Info("Recovered head state", "number", head.Number(), "hash", head.Hash())
	}
	// Run the reorg if necessary and set the given block as new head.
	start := time.Now()
	if head.ParentHash() != bc.CurrentBlock().Hash() {
		if err := bc.reorg(bc.CurrentBlock(), head); err != nil {
			return common.Hash{}, err
		}
	}
	bc.writeHeadBlock(head)

	// Emit events
	logs := bc.collectLogs(head, false)
	bc.chainFeed.Send(ChainEvent{Block: head, Hash: head.Hash(), Logs: logs})
	if len(logs) > 0 {
		bc.logsFeed.Send(logs)
	}
	bc.chainHeadFeed.Send(ChainHeadEvent{Block: head})

	context := []interface{}{
		"number", head.Number(),
		"hash", head.Hash(),
		"root", head.Root(),
		"elapsed", time.Since(start),
	}
	if timestamp := time.Unix(int64(head.Time()), 0); time.Since(timestamp) > time.Minute {
		context = append(context, []interface{}{"age", common.PrettyAge(timestamp)}...)
	}
	log.Info("Chain head was updated", context...)
	return head.Hash(), nil
}

func (bc *BlockChain) updateFutureBlocks() {
	futureTimer := time.NewTicker(5 * time.Second)
	defer futureTimer.Stop()
	defer bc.wg.Done()
	for {
		select {
		case <-futureTimer.C:
			bc.procFutureBlocks()
		case <-bc.quit:
			return
		}
	}
}

func (bc *BlockChain) rewindInvalidHeaderBlockLoop() {
	recheck := time.NewTicker(rewindBadBlockInterval)
	defer func() {
		recheck.Stop()
		bc.wg.Done()
	}()
	for {
		select {
		case <-recheck.C:
			bc.tryRewindBadBlocks()
		case <-bc.quit:
			return
		}
	}
}

func (bc *BlockChain) trustedDiffLayerLoop() {
	recheck := time.NewTicker(diffLayerFreezerRecheckInterval)
	defer func() {
		recheck.Stop()
		bc.wg.Done()
	}()
	for {
		select {
		case diff := <-bc.diffQueueBuffer:
			bc.diffQueue.Push(diff, -(int64(diff.Number)))
		case <-bc.quit:
			// Persist all diffLayers when shutdown, it will introduce redundant storage, but it is acceptable.
			// If the client been ungracefully shutdown, it will missing all cached diff layers, it is acceptable as well.
			var batch ethdb.Batch
			for !bc.diffQueue.Empty() {
				diffLayer, _ := bc.diffQueue.Pop()
				if batch == nil {
					batch = bc.db.DiffStore().NewBatch()
				}
				rawdb.WriteDiffLayer(batch, diffLayer.BlockHash, diffLayer)
				if batch.ValueSize() > ethdb.IdealBatchSize {
					if err := batch.Write(); err != nil {
						log.Error("Failed to write diff layer", "err", err)
						return
					}
					batch.Reset()
				}
			}
			if batch != nil {
				// flush data
				if err := batch.Write(); err != nil {
					log.Error("Failed to write diff layer", "err", err)
					return
				}
				batch.Reset()
			}
			return
		case <-recheck.C:
			currentHeight := bc.CurrentBlock().Number.Uint64()
			var batch ethdb.Batch
			for !bc.diffQueue.Empty() {
				diffLayer, prio := bc.diffQueue.Pop()

				// if the block not old enough
				if int64(currentHeight)+prio < int64(bc.triesInMemory) {
					bc.diffQueue.Push(diffLayer, prio)
					break
				}
				canonicalHash := bc.GetCanonicalHash(uint64(-prio))
				// on the canonical chain
				if canonicalHash == diffLayer.BlockHash {
					if batch == nil {
						batch = bc.db.DiffStore().NewBatch()
					}
					rawdb.WriteDiffLayer(batch, diffLayer.BlockHash, diffLayer)
					staleHash := bc.GetCanonicalHash(uint64(-prio) - bc.diffLayerFreezerBlockLimit)
					rawdb.DeleteDiffLayer(batch, staleHash)
				}
				if batch != nil && batch.ValueSize() > ethdb.IdealBatchSize {
					if err := batch.Write(); err != nil {
						panic(fmt.Sprintf("Failed to write diff layer, error %v", err))
					}
					batch.Reset()
				}
			}
			if batch != nil {
				if err := batch.Write(); err != nil {
					panic(fmt.Sprintf("Failed to write diff layer, error %v", err))
				}
				batch.Reset()
			}
		}
	}
}

func (bc *BlockChain) startDoubleSignMonitor() {
	eventChan := make(chan ChainHeadEvent, monitor.MaxCacheHeader)
	sub := bc.SubscribeChainHeadEvent(eventChan)
	defer func() {
		sub.Unsubscribe()
		close(eventChan)
		bc.wg.Done()
	}()

	for {
		select {
		case event := <-eventChan:
			if bc.doubleSignMonitor != nil {
				bc.doubleSignMonitor.Verify(event.Block.Header())
			}
		case <-bc.quit:
			return
		}
	}
}

// skipBlock returns 'true', if the block being imported can be skipped over, meaning
// that the block does not need to be processed but can be considered already fully 'done'.
func (bc *BlockChain) skipBlock(err error, it *insertIterator) bool {
	// We can only ever bypass processing if the only error returned by the validator
	// is ErrKnownBlock, which means all checks passed, but we already have the block
	// and state.
	if !errors.Is(err, ErrKnownBlock) {
		return false
	}
	// If we're not using snapshots, we can skip this, since we have both block
	// and (trie-) state
	if bc.snaps == nil {
		return true
	}
	var (
		header     = it.current() // header can't be nil
		parentRoot common.Hash
	)
	// If we also have the snapshot-state, we can skip the processing.
	if bc.snaps.Snapshot(header.Root) != nil {
		return true
	}
	// In this case, we have the trie-state but not snapshot-state. If the parent
	// snapshot-state exists, we need to process this in order to not get a gap
	// in the snapshot layers.
	// Resolve parent block
	if parent := it.previous(); parent != nil {
		parentRoot = parent.Root
	} else if parent = bc.GetHeaderByHash(header.ParentHash); parent != nil {
		parentRoot = parent.Root
	}
	if parentRoot == (common.Hash{}) {
		return false // Theoretically impossible case
	}
	// Parent is also missing snapshot: we can skip this. Otherwise process.
	if bc.snaps.Snapshot(parentRoot) == nil {
		return true
	}
	return false
}

func (bc *BlockChain) isCachedBadBlock(block *types.Block) bool {
	if timeAt, exist := bc.badBlockCache.Get(block.Hash()); exist {
		if time.Since(timeAt) >= badBlockCacheExpire {
			bc.badBlockCache.Remove(block.Hash())
			return false
		}
		return true
	}
	return false
}

// reportBlock logs a bad block error.
// bad block need not save receipts & sidecars.
func (bc *BlockChain) reportBlock(block *types.Block, receipts types.Receipts, err error) {
	rawdb.WriteBadBlock(bc.db, block)
	log.Error(summarizeBadBlock(block, receipts, bc.Config(), err))
}

// summarizeBadBlock returns a string summarizing the bad block and other
// relevant information.
func summarizeBadBlock(block *types.Block, receipts []*types.Receipt, config *params.ChainConfig, err error) string {
	var receiptString string
	for i, receipt := range receipts {
		receiptString += fmt.Sprintf("\n  %d: cumulative: %v gas: %v contract: %v status: %v tx: %v logs: %v bloom: %x state: %x",
			i, receipt.CumulativeGasUsed, receipt.GasUsed, receipt.ContractAddress.Hex(),
			receipt.Status, receipt.TxHash.Hex(), receipt.Logs, receipt.Bloom, receipt.PostState)
	}
	version, vcs := version.Info()
	platform := fmt.Sprintf("%s %s %s %s", version, runtime.Version(), runtime.GOARCH, runtime.GOOS)
	if vcs != "" {
		vcs = fmt.Sprintf("\nVCS: %s", vcs)
	}

	if badBlockRecords.Cardinality() < badBlockRecordslimit {
		badBlockRecords.Add(block.Hash())
		badBlockGauge.Update(int64(badBlockRecords.Cardinality()))
	}

	return fmt.Sprintf(`
########## BAD BLOCK #########
Block: %v (%#x)
Miner: %v
Error: %v
Platform: %v%v
Chain config: %#v
Receipts: %v
##############################
`, block.Number(), block.Hash(), block.Coinbase(), err, platform, vcs, config, receiptString)
}

// InsertHeaderChain attempts to insert the given header chain in to the local
// chain, possibly creating a reorg. If an error is returned, it will return the
// index number of the failing header as well an error describing what went wrong.
func (bc *BlockChain) InsertHeaderChain(chain []*types.Header) (int, error) {
	if len(chain) == 0 {
		return 0, nil
	}
	start := time.Now()
	if i, err := bc.hc.ValidateHeaderChain(chain); err != nil {
		return i, err
	}

	if !bc.chainmu.TryLock() {
		return 0, errChainStopped
	}
	defer bc.chainmu.Unlock()
	_, err := bc.hc.InsertHeaderChain(chain, start, bc.forker)
	return 0, err
}

func (bc *BlockChain) TriesInMemory() uint64 { return bc.triesInMemory }

func EnablePipelineCommit(bc *BlockChain) (*BlockChain, error) {
	bc.pipeCommit = false
	return bc, nil
}

func EnablePersistDiff(limit uint64) BlockChainOption {
	return func(chain *BlockChain) (*BlockChain, error) {
		chain.diffLayerFreezerBlockLimit = limit
		return chain, nil
	}
}

func EnableBlockValidator(chainConfig *params.ChainConfig, engine consensus.Engine, mode VerifyMode, peers verifyPeers) BlockChainOption {
	return func(bc *BlockChain) (*BlockChain, error) {
		if mode.NeedRemoteVerify() {
			vm, err := NewVerifyManager(bc, peers, mode == InsecureVerify)
			if err != nil {
				return nil, err
			}
			go vm.mainLoop()
			bc.validator = NewBlockValidator(chainConfig, bc, engine, EnableRemoteVerifyManager(vm))
		}
		return bc, nil
	}
}

func EnableDoubleSignChecker(bc *BlockChain) (*BlockChain, error) {
	bc.doubleSignMonitor = monitor.NewDoubleSignMonitor()
	return bc, nil
}

func EnableBlockArchiverConfig(config *blockarchiver.BlockArchiverConfig) BlockChainOption {
	return func(bc *BlockChain) (*BlockChain, error) {
		bc.blockArchiverConfig = config
		return bc, nil
	}
}

func (bc *BlockChain) GetVerifyResult(blockNumber uint64, blockHash common.Hash, diffHash common.Hash) *VerifyResult {
	var res VerifyResult
	res.BlockNumber = blockNumber
	res.BlockHash = blockHash

	if blockNumber > bc.CurrentHeader().Number.Uint64()+maxDiffForkDist {
		res.Status = types.StatusBlockTooNew
		return &res
	} else if blockNumber > bc.CurrentHeader().Number.Uint64() {
		res.Status = types.StatusBlockNewer
		return &res
	}

	header := bc.GetHeaderByHash(blockHash)
	if header == nil {
		if blockNumber > bc.CurrentHeader().Number.Uint64()-maxDiffForkDist {
			res.Status = types.StatusPossibleFork
			return &res
		}

		res.Status = types.StatusImpossibleFork
		return &res
	}

	diff := bc.GetTrustedDiffLayer(blockHash)
	if diff != nil {
		if diff.DiffHash.Load() == nil {
			hash, err := CalculateDiffHash(diff)
			if err != nil {
				res.Status = types.StatusUnexpectedError
				return &res
			}

			diff.DiffHash.Store(hash)
		}

		if diffHash != diff.DiffHash.Load().(common.Hash) {
			res.Status = types.StatusDiffHashMismatch
			return &res
		}

		res.Status = types.StatusFullVerified
		res.Root = header.Root
		return &res
	}

	res.Status = types.StatusPartiallyVerified
	res.Root = header.Root
	return &res
}

func (bc *BlockChain) GetTrustedDiffLayer(blockHash common.Hash) *types.DiffLayer {
	var diff *types.DiffLayer
	if cached, ok := bc.diffLayerCache.Get(blockHash); ok {
		diff = cached.(*types.DiffLayer)
		return diff
	}

	diffStore := bc.db.DiffStore()
	if diffStore != nil {
		diff = rawdb.ReadDiffLayer(diffStore, blockHash)
	}
	return diff
}

func CalculateDiffHash(d *types.DiffLayer) (common.Hash, error) {
	if d == nil {
		return common.Hash{}, errors.New("nil diff layer")
	}

	diff := &types.ExtDiffLayer{
		BlockHash: d.BlockHash,
		Receipts:  make([]*types.ReceiptForStorage, 0),
		Number:    d.Number,
		Codes:     d.Codes,
		Destructs: d.Destructs,
		Accounts:  d.Accounts,
		Storages:  d.Storages,
	}

	for index, account := range diff.Accounts {
		full, err := types.FullAccount(account.Blob)
		if err != nil {
			return common.Hash{}, fmt.Errorf("decode full account error: %v", err)
		}
		// set account root to empty root
		full.Root = types.EmptyRootHash
		diff.Accounts[index].Blob = types.SlimAccountRLP(*full)
	}

	rawData, err := rlp.EncodeToBytes(diff)
	if err != nil {
		return common.Hash{}, fmt.Errorf("encode new diff error: %v", err)
	}

	hasher := sha3.NewLegacyKeccak256()
	_, err = hasher.Write(rawData)
	if err != nil {
		return common.Hash{}, fmt.Errorf("hasher write error: %v", err)
	}

	var hash common.Hash
	hasher.Sum(hash[:0])
	return hash, nil
}

// SetBlockValidatorAndProcessorForTesting sets the current validator and processor.
// This method can be used to force an invalid blockchain to be verified for tests.
// This method is unsafe and should only be used before block import starts.
func (bc *BlockChain) SetBlockValidatorAndProcessorForTesting(v Validator, p Processor) {
	bc.validator = v
	bc.processor = p
}

// SetTrieFlushInterval configures how often in-memory tries are persisted to disk.
// The interval is in terms of block processing time, not wall clock.
// It is thread-safe and can be called repeatedly without side effects.
func (bc *BlockChain) SetTrieFlushInterval(interval time.Duration) {
	bc.flushInterval.Store(int64(interval))
}

// GetTrieFlushInterval gets the in-memory tries flushAlloc interval
func (bc *BlockChain) GetTrieFlushInterval() time.Duration {
	return time.Duration(bc.flushInterval.Load())
}

func (bc *BlockChain) UpdateCurrentHeaderLoop() {
	ticket := time.NewTicker(30 * time.Second)
	defer ticket.Stop()
	for {
		select {
		case <-ticket.C:
			err := bc.updateCurrentHeader()
			if err != nil {
				log.Error("failed to update current header", "err", err)
				continue
			}
		case <-bc.quit:
			return
		}
	}
}

func (bc *BlockChain) updateCurrentHeader() error {
	block, err := bc.blockArchiverService.GetLatestBlock()
	if err != nil {
		return err
	}
	header := block.Header()

	bc.hc.SetCurrentHeader(header)

	bc.currentBlock.Store(header)
	headBlockGauge.Update(int64(header.Number.Uint64()))

	bc.hc.tdCache.Add(block.Hash(), block.TotalDifficulty)
	log.Info("update current header", "number", header.Number, "hash", header.Hash())
	return nil
}<|MERGE_RESOLUTION|>--- conflicted
+++ resolved
@@ -410,14 +410,9 @@
 	}
 
 	bc.highestVerifiedHeader.Store(nil)
-<<<<<<< HEAD
+	bc.highestVerifiedBlock.Store(nil)
 	bc.currentBlock.Store(genesisBlock.Header())
 	bc.currentSnapBlock.Store(genesisBlock.Header())
-=======
-	bc.highestVerifiedBlock.Store(nil)
-	bc.currentBlock.Store(nil)
-	bc.currentSnapBlock.Store(nil)
->>>>>>> 86406c08
 	bc.chasingHead.Store(nil)
 
 	// Update chain info data metrics
@@ -429,112 +424,6 @@
 	if bc.empty() {
 		rawdb.InitDatabaseFromFreezer(bc.db)
 	}
-<<<<<<< HEAD
-=======
-	// Load blockchain states from disk
-	if err := bc.loadLastState(); err != nil {
-		return nil, err
-	}
-	// Make sure the state associated with the block is available, or log out
-	// if there is no available state, waiting for state sync.
-	head := bc.CurrentBlock()
-	if !bc.HasState(head.Root) {
-		if head.Number.Uint64() == 0 {
-			// The genesis state is missing, which is only possible in the path-based
-			// scheme. This situation occurs when the initial state sync is not finished
-			// yet, or the chain head is rewound below the pivot point. In both scenarios,
-			// there is no possible recovery approach except for rerunning a snap sync.
-			// Do nothing here until the state syncer picks it up.
-			log.Info("Genesis state is missing, wait state sync")
-		} else {
-			// Head state is missing, before the state recovery, find out the
-			// disk layer point of snapshot(if it's enabled). Make sure the
-			// rewound point is lower than disk layer.
-			var diskRoot common.Hash
-			if bc.cacheConfig.SnapshotLimit > 0 {
-				diskRoot = rawdb.ReadSnapshotRoot(bc.db)
-			}
-			if bc.triedb.Scheme() == rawdb.PathScheme && !bc.NoTries() {
-				recoverable, _ := bc.triedb.Recoverable(diskRoot)
-				if !bc.HasState(diskRoot) && !recoverable {
-					diskRoot = bc.triedb.Head()
-				}
-			}
-			if diskRoot != (common.Hash{}) {
-				log.Warn("Head state missing, repairing", "number", head.Number, "hash", head.Hash(), "diskRoot", diskRoot)
-
-				snapDisk, err := bc.setHeadBeyondRoot(head.Number.Uint64(), 0, diskRoot, true)
-				if err != nil {
-					return nil, err
-				}
-				// Chain rewound, persist old snapshot number to indicate recovery procedure
-				if snapDisk != 0 {
-					rawdb.WriteSnapshotRecoveryNumber(bc.db, snapDisk)
-				}
-			} else {
-				log.Warn("Head state missing, repairing", "number", head.Number, "hash", head.Hash())
-				if _, err := bc.setHeadBeyondRoot(head.Number.Uint64(), 0, common.Hash{}, true); err != nil {
-					return nil, err
-				}
-			}
-		}
-	}
-	// Ensure that a previous crash in SetHead doesn't leave extra ancients
-	if frozen, err := bc.db.BlockStore().ItemAmountInAncient(); err == nil && frozen > 0 {
-		frozen, err = bc.db.BlockStore().Ancients()
-		if err != nil {
-			return nil, err
-		}
-		var (
-			needRewind bool
-			low        uint64
-		)
-		// The head full block may be rolled back to a very low height due to
-		// blockchain repair. If the head full block is even lower than the ancient
-		// chain, truncate the ancient store.
-		fullBlock := bc.CurrentBlock()
-		if fullBlock != nil && fullBlock.Hash() != bc.genesisBlock.Hash() && fullBlock.Number.Uint64() < frozen-1 {
-			needRewind = true
-			low = fullBlock.Number.Uint64()
-		}
-		// In snap sync, it may happen that ancient data has been written to the
-		// ancient store, but the LastFastBlock has not been updated, truncate the
-		// extra data here.
-		snapBlock := bc.CurrentSnapBlock()
-		if snapBlock != nil && snapBlock.Number.Uint64() < frozen-1 {
-			needRewind = true
-			if snapBlock.Number.Uint64() < low || low == 0 {
-				low = snapBlock.Number.Uint64()
-			}
-		}
-		if needRewind {
-			log.Error("Truncating ancient chain", "from", bc.CurrentHeader().Number.Uint64(), "to", low)
-			if err := bc.SetHead(low); err != nil {
-				return nil, err
-			}
-		}
-	}
-	// The first thing the node will do is reconstruct the verification data for
-	// the head block (ethash cache or clique voting snapshot). Might as well do
-	// it in advance.
-	bc.engine.VerifyHeader(bc, bc.CurrentHeader())
-
-	// Check the current state of the block hashes and make sure that we do not have any of the bad blocks in our chain
-	for hash := range BadHashes {
-		if header := bc.GetHeaderByHash(hash); header != nil {
-			// get the canonical block corresponding to the offending header's number
-			headerByNumber := bc.GetHeaderByNumber(header.Number.Uint64())
-			// make sure the headerByNumber (if present) is in our current canonical chain
-			if headerByNumber != nil && headerByNumber.Hash() == header.Hash() {
-				log.Error("Found bad hash, rewinding chain", "number", header.Number, "hash", header.ParentHash)
-				if err := bc.SetHead(header.Number.Uint64() - 1); err != nil {
-					return nil, err
-				}
-				log.Error("Chain rewind was successful, resuming normal operation")
-			}
-		}
-	}
->>>>>>> 86406c08
 
 	// do options before start any routine
 	for _, option := range options {
